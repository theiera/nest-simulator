--- conflicted
+++ resolved
@@ -82,16 +82,6 @@
 
 // Write the data from the spike-event to the backend specific channel
 void
-<<<<<<< HEAD
-nest::RecordingBackendSoundClick::synchronize()
-{
-  // nothing to do
-}
-
-// Called by the spike detectors on every spike event
-void
-=======
->>>>>>> 22abcf69
 nest::RecordingBackendSoundClick::write( const RecordingDevice& device,
   const Event& event,
   const std::vector< double >& double_values,
@@ -124,8 +114,6 @@
   {
     throw;
   }
-<<<<<<< HEAD
-=======
 }
 
 // Synchronize backend at the end of each simulation cycle
@@ -179,5 +167,4 @@
   DictionaryDatum& d ) const
 {
   // nothing to do
->>>>>>> 22abcf69
 }