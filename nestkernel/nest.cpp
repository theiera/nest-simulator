--- conflicted
+++ resolved
@@ -205,158 +205,7 @@
   size_t n,
   std::string syn_model )
 {
-<<<<<<< HEAD
-  // only place, where stopwatch sw_construction_connect is needed in addition to nestmodule.cpp
-  kernel().connection_manager.sw_construction_connect.start();
-
-  // Mapping pointers to the first parameter value of each parameter to their respective names.
-  std::map< Name, double* > param_pointers;
-  if ( p_keys.size() != 0 )
-  {
-    size_t i = 0;
-    for ( auto& key : p_keys )
-    {
-      // Shifting the pointer to the first value of the parameter.
-      param_pointers[ key ] = p_values + i * n;
-      ++i;
-    }
-  }
-
-  // Dictionary holding additional synapse parameters, passed to the connect call.
-  std::vector< DictionaryDatum > param_dicts;
-  param_dicts.reserve( kernel().vp_manager.get_num_threads() );
-  for ( thread i = 0; i < kernel().vp_manager.get_num_threads(); ++i )
-  {
-    param_dicts.emplace_back( new Dictionary );
-    for ( auto& param_keys : p_keys )
-    {
-      if ( Name( param_keys ) == names::receptor_type )
-      {
-        ( *param_dicts[ i ] )[ param_keys ] = Token( new IntegerDatum( 0 ) );
-      }
-      else
-      {
-        ( *param_dicts[ i ] )[ param_keys ] = Token( new DoubleDatum( 0.0 ) );
-      }
-    }
-  }
-
-  index synapse_model_id( kernel().model_manager.get_synapsedict()->lookup( syn_model ) );
-
-  // Increments pointers to weight and delay, if they are specified.
-  auto increment_wd = [weights, delays]( decltype( weights ) & w, decltype( delays ) & d )
-  {
-    if ( weights != nullptr )
-    {
-      ++w;
-    }
-    if ( delays != nullptr )
-    {
-      ++d;
-    }
-  };
-
-  // Set flag before entering parallel section in case we have less connections than ranks.
-  kernel().connection_manager.set_have_connections_changed( kernel().vp_manager.get_thread_id() );
-
-  // Vector for storing exceptions raised by threads.
-  std::vector< std::shared_ptr< WrappedThreadException > > exceptions_raised( kernel().vp_manager.get_num_threads() );
-
-#pragma omp parallel
-  {
-    const auto tid = kernel().vp_manager.get_thread_id();
-    try
-    {
-      auto s = sources;
-      auto t = targets;
-      auto w = weights;
-      auto d = delays;
-      double weight_buffer = numerics::nan;
-      double delay_buffer = numerics::nan;
-      int index_counter = 0;
-
-      for ( ; s != sources + n; ++s, ++t, ++index_counter )
-      {
-        if ( 0 >= *s or static_cast< index >( *s ) > kernel().node_manager.size() )
-        {
-          throw UnknownNode( *s );
-        }
-        if ( 0 >= *t or static_cast< index >( *t ) > kernel().node_manager.size() )
-        {
-          throw UnknownNode( *t );
-        }
-        auto target_node = kernel().node_manager.get_node_or_proxy( *t, tid );
-        if ( target_node->is_proxy() )
-        {
-          increment_wd( w, d );
-          continue;
-        }
-
-        // If weights or delays are specified, the buffers are replaced with the values.
-        // If not, the buffers will be NaN and replaced by a default value by the connect function.
-        if ( weights != nullptr )
-        {
-          weight_buffer = *w;
-        }
-        if ( delays != nullptr )
-        {
-          delay_buffer = *d;
-        }
-
-        // Store the key-value pair of each parameter in the Dictionary.
-        for ( auto& param_pointer_pair : param_pointers )
-        {
-          // Increment the pointer to the parameter value.
-          auto* param = param_pointer_pair.second + index_counter;
-
-          // Receptor type must be an integer.
-          if ( param_pointer_pair.first == names::receptor_type )
-          {
-            const auto rtype_as_long = static_cast< long >( *param );
-
-            if ( *param > 1L << 31 or std::abs( *param - rtype_as_long ) > 0 ) // To avoid rounding errors
-            {
-              throw BadParameter( "Receptor types must be integers." );
-            }
-
-            // Change value of dictionary entry without allocating new datum.
-            auto id = static_cast< IntegerDatum* >( ( ( *param_dicts[ tid ] )[ param_pointer_pair.first ] ).datum() );
-            ( *id ) = rtype_as_long;
-          }
-          else
-          {
-            auto dd = static_cast< DoubleDatum* >( ( ( *param_dicts[ tid ] )[ param_pointer_pair.first ] ).datum() );
-            ( *dd ) = *param;
-          }
-        }
-
-        kernel().connection_manager.connect(
-          *s, target_node, tid, synapse_model_id, param_dicts[ tid ], delay_buffer, weight_buffer );
-
-        ALL_ENTRIES_ACCESSED( *param_dicts[ tid ], "connect_arrays", "Unread dictionary entries: " );
-
-        increment_wd( w, d );
-      }
-    }
-    catch ( std::exception& err )
-    {
-      // We must create a new exception here, err's lifetime ends at the end of the catch block.
-      exceptions_raised.at( tid ) = std::shared_ptr< WrappedThreadException >( new WrappedThreadException( err ) );
-    }
-  }
-  // check if any exceptions have been raised
-  for ( thread tid = 0; tid < kernel().vp_manager.get_num_threads(); ++tid )
-  {
-    if ( exceptions_raised.at( tid ).get() )
-    {
-      throw WrappedThreadException( *( exceptions_raised.at( tid ) ) );
-    }
-  }
-
-  kernel().connection_manager.sw_construction_connect.stop();
-=======
   kernel().connection_manager.connect_arrays( sources, targets, weights, delays, p_keys, p_values, n, syn_model );
->>>>>>> 5d011159
 }
 
 ArrayDatum
