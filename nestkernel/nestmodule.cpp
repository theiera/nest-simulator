/*
 *  nestmodule.cpp
 *
 *  This file is part of NEST.
 *
 *  Copyright (C) 2004 The NEST Initiative
 *
 *  NEST is free software: you can redistribute it and/or modify
 *  it under the terms of the GNU General Public License as published by
 *  the Free Software Foundation, either version 2 of the License, or
 *  (at your option) any later version.
 *
 *  NEST is distributed in the hope that it will be useful,
 *  but WITHOUT ANY WARRANTY; without even the implied warranty of
 *  MERCHANTABILITY or FITNESS FOR A PARTICULAR PURPOSE.  See the
 *  GNU General Public License for more details.
 *
 *  You should have received a copy of the GNU General Public License
 *  along with NEST.  If not, see <http://www.gnu.org/licenses/>.
 *
 */

#include "nestmodule.h"

// C++ includes:
#include <iostream>
#include <sstream>

// Includes from libnestutil:
#include "logging.h"

// Includes from nestkernel:
#include "conn_builder.h"
#include "conn_builder_conngen.h"
#include "connection_creator_impl.h"
#include "connection_manager_impl.h"
#include "free_layer.h"
#include "genericmodel.h"
#include "grid_layer.h"
#include "grid_mask.h"
#include "kernel_manager.h"
#include "layer.h"
#include "layer_impl.h"
#include "mask.h"
#include "mask_impl.h"
#include "model_manager_impl.h"
#include "nest.h"
#include "nest_datums.h"
#include "nest_types.h"
#include "node.h"
#include "sp_manager_impl.h"
#include "spatial.h"

// Includes from sli:
#include "arraydatum.h"
#include "booldatum.h"
#include "doubledatum.h"
#include "integerdatum.h"
#include "interpret.h"
#include "sliexceptions.h"
#include "stringdatum.h"
#include "tokenutils.h"

namespace nest
{
#ifdef HAVE_LIBNEUROSIM
SLIType NestModule::ConnectionGeneratorType;
#endif
SLIType NestModule::ConnectionType;
SLIType NestModule::MaskType;
SLIType NestModule::NodeCollectionType;
SLIType NestModule::NodeCollectionIteratorType;
SLIType NestModule::ParameterType;

// At the time when NestModule is constructed, the SLI Interpreter
// must already be initialized. NestModule relies on the presence of
// the following SLI datastructures: Name, Dictionary

NestModule::NestModule()
{
}

NestModule::~NestModule()
{
  // The network is deleted outside NestModule, since the
  // dynamicloadermodule also needs it

  ConnectionType.deletetypename();
  NodeCollectionType.deletetypename();
  NodeCollectionIteratorType.deletetypename();
  ParameterType.deletetypename();
}

// The following concerns the new module:

const std::string
NestModule::name( void ) const
{
  return std::string( "NEST Kernel 2" ); // Return name of the module
}

const std::string
NestModule::commandstring( void ) const
{
  return std::string( "(nest-init) run" );
}

ParameterDatum
NestModule::create_parameter( const Token& t )
{
  // t can be an existing ParameterDatum, a DoubleDatum containing a
  // constant value for this parameter, or a Dictionary containing
  // parameters
  ParameterDatum* pd = dynamic_cast< ParameterDatum* >( t.datum() );
  if ( pd )
  {
    return *pd;
  }

  // If t is a DoubleDatum, create a ConstantParameter with this value
  DoubleDatum* dd = dynamic_cast< DoubleDatum* >( t.datum() );
  if ( dd )
  {
    return new ConstantParameter( *dd );
  }

  DictionaryDatum* dictd = dynamic_cast< DictionaryDatum* >( t.datum() );
  if ( dictd )
  {

    // The dictionary should only have a single key, which is the name of
    // the parameter type to create.
    if ( ( *dictd )->size() != 1 )
    {
      throw BadProperty( "Parameter definition dictionary must contain one single key only." );
    }

    Name n = ( *dictd )->begin()->first;
    DictionaryDatum pdict = getValue< DictionaryDatum >( *dictd, n );
    return create_parameter( n, pdict );
  }
  else
  {
    throw BadProperty( "Parameter must be parametertype, constant or dictionary." );
  }
}

Parameter*
NestModule::create_parameter( const Name& name, const DictionaryDatum& d )
{
  // The parameter factory will create the parameter
  Parameter* param = parameter_factory_().create( name, d );

  return param;
}

GenericFactory< Parameter >&
NestModule::parameter_factory_( void )
{
  static GenericFactory< Parameter > factory;
  return factory;
}


GenericFactory< AbstractMask >&
NestModule::mask_factory_( void )
{
  static GenericFactory< AbstractMask > factory;
  return factory;
}

MaskDatum
NestModule::create_mask( const Token& t )
{
  // t can be either an existing MaskDatum, or a Dictionary containing
  // mask parameters
  MaskDatum* maskd = dynamic_cast< MaskDatum* >( t.datum() );
  if ( maskd )
  {
    return *maskd;
  }
  else
  {

    DictionaryDatum* dd = dynamic_cast< DictionaryDatum* >( t.datum() );
    if ( dd == 0 )
    {
      throw BadProperty( "Mask must be masktype or dictionary." );
    }

    // The dictionary should contain one key which is the name of the
    // mask type, and optionally the key 'anchor'. To find the unknown
    // mask type key, we must loop through all keys. The value for the
    // anchor key will be stored in the anchor_token variable.
    Token anchor_token;
    bool has_anchor = false;
    AbstractMask* mask = 0;

    for ( Dictionary::iterator dit = ( *dd )->begin(); dit != ( *dd )->end(); ++dit )
    {

      if ( dit->first == names::anchor )
      {

        anchor_token = dit->second;
        has_anchor = true;
      }
      else
      {

        if ( mask != 0 )
        { // mask has already been defined
          throw BadProperty( "Mask definition dictionary contains extraneous items." );
        }
        mask = create_mask( dit->first, getValue< DictionaryDatum >( dit->second ) );
      }
    }

    if ( has_anchor )
    {

      // The anchor may be an array of doubles (a spatial position).
      // For grid layers only, it is also possible to provide an array of longs.
      try
      {

        std::vector< double > anchor = getValue< std::vector< double > >( anchor_token );
        AbstractMask* amask;

        switch ( anchor.size() )
        {
        case 2:
          amask = new AnchoredMask< 2 >( dynamic_cast< Mask< 2 >& >( *mask ), anchor );
          break;
        case 3:
          amask = new AnchoredMask< 3 >( dynamic_cast< Mask< 3 >& >( *mask ), anchor );
          break;
        default:
          throw BadProperty( "Anchor must be 2- or 3-dimensional." );
        }

        delete mask;
        mask = amask;
      }
      catch ( TypeMismatch& e )
      {
        std::vector< long > anchor = getValue< std::vector< long > >( anchor_token );

        switch ( anchor.size() )
        {
        case 2:
          try
          {
            GridMask< 2 >& grid_mask_2d = dynamic_cast< GridMask< 2 >& >( *mask );
            grid_mask_2d.set_anchor( Position< 2, int >( anchor[ 0 ], anchor[ 1 ] ) );
          }
          catch ( std::bad_cast& e )
          {
            throw BadProperty( "Mask must be 2-dimensional grid mask." );
          }
          break;
        case 3:
          try
          {
            GridMask< 3 >& grid_mask_3d = dynamic_cast< GridMask< 3 >& >( *mask );
            grid_mask_3d.set_anchor( Position< 3, int >( anchor[ 0 ], anchor[ 1 ], anchor[ 2 ] ) );
          }
          catch ( std::bad_cast& e )
          {
            throw BadProperty( "Mask must be 3-dimensional grid mask." );
          }
          break;
        }
      }
    }

    return mask;
  }
}

static AbstractMask*
create_doughnut( const DictionaryDatum& d )
{
  // The doughnut (actually an annulus) is created using a DifferenceMask
  Position< 2 > center( 0, 0 );
  if ( d->known( names::anchor ) )
  {
    center = getValue< std::vector< double > >( d, names::anchor );
  }

  const double outer = getValue< double >( d, names::outer_radius );
  const double inner = getValue< double >( d, names::inner_radius );
  if ( inner >= outer )
  {
    throw BadProperty(
      "nest::create_doughnut: "
      "inner_radius < outer_radius required." );
  }

  BallMask< 2 > outer_circle( center, outer );
  BallMask< 2 > inner_circle( center, inner );

  return new DifferenceMask< 2 >( outer_circle, inner_circle );
}


/** @BeginDocumentation
   Name: SetStatus - sets the value of properties of a node, connection, or object

   Synopsis:
   node_id   dict SetStatus -> -
   conn  dict SetStatus -> -
   obj   dict SetStatus -> -

   Description:
   SetStatus changes properties of a node (specified by its node_id), a connection
   (specified by a connection object), or an object as used in object-oriented
   programming in SLI (see cvo for more). Properties can be inspected with GetStatus.

   Note that many properties are read-only and cannot be changed.

   Examples:
   /dc_generator Create /dc_gen Set  %Creates a dc_generator, which is a node
   dc_gen GetStatus info %view properties (amplitude is 0)
   dc_gen << /amplitude 1500. >> SetStatus
   dc_gen GetStatus info % amplitude is now 1500

   Author: docu by Sirko Straube

<<<<<<< HEAD
   SeeAlso: ShowStatus, GetStatus, GetKernelStatus, info, Set, SetStatus_v, SetStatus_dict
=======
   SeeAlso: ShowStatus, GetStatus, GetKernelStatus, info, modeldict, Set, SetStatus_dict
>>>>>>> 5d011159
*/
void
NestModule::SetStatus_idFunction::execute( SLIInterpreter* i ) const
{
  i->assert_stack_load( 2 );

  DictionaryDatum dict = getValue< DictionaryDatum >( i->OStack.top() );
  index node_id = getValue< long >( i->OStack.pick( 1 ) );

  set_node_status( node_id, dict );

  i->OStack.pop( 2 );
  i->EStack.pop();
}

void
NestModule::SetStatus_CDFunction::execute( SLIInterpreter* i ) const
{
  i->assert_stack_load( 2 );

  DictionaryDatum dict = getValue< DictionaryDatum >( i->OStack.top() );
  ConnectionDatum conn = getValue< ConnectionDatum >( i->OStack.pick( 1 ) );

  set_connection_status( conn, dict );

  i->OStack.pop( 2 );
  i->EStack.pop();
}

void
NestModule::SetKernelStatus_DFunction::execute( SLIInterpreter* i ) const
{
  i->assert_stack_load( 1 );

  DictionaryDatum dict = getValue< DictionaryDatum >( i->OStack.top() );

  set_kernel_status( dict );

  i->OStack.pop();
  i->EStack.pop();
}

void
NestModule::Cva_CFunction::execute( SLIInterpreter* i ) const
{
  ConnectionDatum conn = getValue< ConnectionDatum >( i->OStack.top() );
  ArrayDatum ad;
  ad.push_back( conn.get_source_node_id() );
  ad.push_back( conn.get_target_node_id() );
  ad.push_back( conn.get_target_thread() );
  ad.push_back( conn.get_synapse_model_id() );
  ad.push_back( conn.get_port() );
  Token result( ad );
  i->OStack.top().swap( result );
  i->EStack.pop();
}

void
NestModule::SetStatus_aaFunction::execute( SLIInterpreter* i ) const
{
  i->assert_stack_load( 2 );

  ArrayDatum dict_a = getValue< ArrayDatum >( i->OStack.top() );
  ArrayDatum conn_a = getValue< ArrayDatum >( i->OStack.pick( 1 ) );

  if ( ( dict_a.size() != 1 ) and ( dict_a.size() != conn_a.size() ) )
  {
    throw RangeCheck();
  }
  if ( dict_a.size() == 1 ) // Broadcast
  {
    DictionaryDatum dict = getValue< DictionaryDatum >( dict_a[ 0 ] );
    const size_t n_conns = conn_a.size();
    for ( size_t con = 0; con < n_conns; ++con )
    {
      ConnectionDatum con_id = getValue< ConnectionDatum >( conn_a[ con ] );
      dict->clear_access_flags();
      kernel().connection_manager.set_synapse_status( con_id.get_source_node_id(),
        con_id.get_target_node_id(),
        con_id.get_target_thread(),
        con_id.get_synapse_model_id(),
        con_id.get_port(),
        dict );

      ALL_ENTRIES_ACCESSED( *dict, "SetStatus", "Unread dictionary entries: " );
    }
  }
  else
  {
    const size_t n_conns = conn_a.size();
    for ( size_t con = 0; con < n_conns; ++con )
    {
      DictionaryDatum dict = getValue< DictionaryDatum >( dict_a[ con ] );
      ConnectionDatum con_id = getValue< ConnectionDatum >( conn_a[ con ] );
      dict->clear_access_flags();
      kernel().connection_manager.set_synapse_status( con_id.get_source_node_id(),
        con_id.get_target_node_id(),
        con_id.get_target_thread(),
        con_id.get_synapse_model_id(),
        con_id.get_port(),
        dict );

      ALL_ENTRIES_ACCESSED( *dict, "SetStatus", "Unread dictionary entries: " );
    }
  }

  i->OStack.pop( 2 );
  i->EStack.pop();
}

/** @BeginDocumentation
   Name: GetStatus - return the property dictionary of a node, connection, or object

   Synopsis:
   node_id   GetStatus -> dict
   conn  GetStatus -> dict
   obj   GetStatus -> dict

   Description:
   GetStatus returns a dictionary with the status information
   for a node (specified by its node_id), a connection (specified by a connection
   object), or an object as used in object-oriented programming in SLI (see cvo for more).

   The interpreter exchanges data with the network element using
   its status dictionary. To abbreviate the access pattern
        node_id GetStatus /lit get
   a variant of get implicitly calls GetStatus
        node_id /lit get .
   In this way network elements and dictionaries can be accessed
   with the same syntax. Sometimes access to nested data structures in
   the status dictionary is required. In this case the advanced addressing
   scheme of get is useful in which the second argument is an array of
   literals. See the documentation of get for details.

   The information contained in the property dictionary depends on the
   concrete node model.

   Please refer to the model documentation for details.

   Standard entries for nodes:

   global_id   - local ID of the node
   model       - literal, defining the current node
   frozen      - frozen nodes are not updated
   thread      - the thread the node is allocated on
   vp          - the virtual process a node belongs to

   Note that the standard entries cannot be modified directly.

   Author: Marc-Oliver Gewaltig
   Availability: NEST
   SeeAlso: ShowStatus, info, SetStatus, get, GetStatus_dict,
   GetKernelStatus
*/
void
NestModule::GetStatus_gFunction::execute( SLIInterpreter* i ) const
{
  i->assert_stack_load( 1 );

  NodeCollectionDatum nc = getValue< NodeCollectionDatum >( i->OStack.pick( 0 ) );
  if ( not nc->valid() )
  {
    throw KernelException( "InvalidNodeCollection" );
  }

  size_t nc_size = nc->size();
  ArrayDatum result;

  result.reserve( nc_size );

  for ( NodeCollection::const_iterator it = nc->begin(); it < nc->end(); ++it )
  {
    index node_id = ( *it ).node_id;
    DictionaryDatum dict = get_node_status( node_id );
    result.push_back( dict );
  }

  i->OStack.pop();
  i->OStack.push( result );
  i->EStack.pop();
}

void
NestModule::GetStatus_iFunction::execute( SLIInterpreter* i ) const
{
  i->assert_stack_load( 1 );

  index node_id = getValue< long >( i->OStack.pick( 0 ) );
  DictionaryDatum dict = get_node_status( node_id );

  i->OStack.pop();
  i->OStack.push( dict );
  i->EStack.pop();
}

void
NestModule::GetStatus_CFunction::execute( SLIInterpreter* i ) const
{
  i->assert_stack_load( 1 );

  ConnectionDatum conn = getValue< ConnectionDatum >( i->OStack.pick( 0 ) );

  DictionaryDatum result_dict = kernel().connection_manager.get_synapse_status( conn.get_source_node_id(),
    conn.get_target_node_id(),
    conn.get_target_thread(),
    conn.get_synapse_model_id(),
    conn.get_port() );

  i->OStack.pop();
  i->OStack.push( result_dict );
  i->EStack.pop();
}

// [intvector1,...,intvector_n]  -> [dict1,.../dict_n]
void
NestModule::GetStatus_aFunction::execute( SLIInterpreter* i ) const
{
  i->assert_stack_load( 1 );
  const ArrayDatum conns = getValue< ArrayDatum >( i->OStack.pick( 0 ) );
  size_t n_results = conns.size();
  ArrayDatum result;
  result.reserve( n_results );
  for ( size_t nt = 0; nt < n_results; ++nt )
  {
    ConnectionDatum con_id = getValue< ConnectionDatum >( conns.get( nt ) );
    DictionaryDatum result_dict = kernel().connection_manager.get_synapse_status( con_id.get_source_node_id(),
      con_id.get_target_node_id(),
      con_id.get_target_thread(),
      con_id.get_synapse_model_id(),
      con_id.get_port() );
    result.push_back( result_dict );
  }

  i->OStack.pop();
  i->OStack.push( result );
  i->EStack.pop();
}

void
NestModule::GetMetadata_gFunction::execute( SLIInterpreter* i ) const
{
  i->assert_stack_load( 1 );

  NodeCollectionDatum nc = getValue< NodeCollectionDatum >( i->OStack.pick( 0 ) );
  if ( not nc->valid() )
  {
    throw KernelException( "InvalidNodeCollection" );
  }

  NodeCollectionMetadataPTR meta = nc->get_metadata();
  DictionaryDatum dict = DictionaryDatum( new Dictionary );

  // return empty dict if NC does not have metadata
  if ( meta.get() )
  {
    meta->get_status( dict );

    ( *dict )[ names::network_size ] = nc->size();
  }

  i->OStack.pop();
  i->OStack.push( dict );
  i->EStack.pop();
}

void
NestModule::GetKernelStatus_Function::execute( SLIInterpreter* i ) const
{
  DictionaryDatum dict = get_kernel_status();

  i->OStack.push( dict );
  i->EStack.pop();
}

/** @BeginDocumentation
  Name: SetDefaults - Set the default values for a node or synapse model.
  Synopsis: /modelname dict SetDefaults -> -
  SeeAlso: GetDefaults
  Author: Jochen Martin Eppler
  FirstVersion: September 2008
*/
void
NestModule::SetDefaults_l_DFunction::execute( SLIInterpreter* i ) const
{
  i->assert_stack_load( 2 );

  const Name name = getValue< Name >( i->OStack.pick( 1 ) );
  DictionaryDatum params = getValue< DictionaryDatum >( i->OStack.pick( 0 ) );

  kernel().model_manager.set_model_defaults( name, params );

  i->OStack.pop( 2 );
  i->EStack.pop();
}

/** @BeginDocumentation
  Name: GetDefaults - Return the default values for a node or synapse model.
  Synopsis: /modelname GetDefaults -> dict
  SeeAlso: SetDefaults
  Author: Jochen Martin Eppler
  FirstVersion: September 2008
*/
void
NestModule::GetDefaults_lFunction::execute( SLIInterpreter* i ) const
{
  i->assert_stack_load( 1 );

  const Name modelname = getValue< Name >( i->OStack.pick( 0 ) );

  DictionaryDatum dict = get_model_defaults( modelname );

  i->OStack.pop();
  i->OStack.push( dict );
  i->EStack.pop();
}

void
NestModule::GetConnections_DFunction::execute( SLIInterpreter* i ) const
{
  i->assert_stack_load( 1 );

  DictionaryDatum dict = getValue< DictionaryDatum >( i->OStack.pick( 0 ) );

  ArrayDatum array = get_connections( dict );

  i->OStack.pop();
  i->OStack.push( array );
  i->EStack.pop();
}

/** @BeginDocumentation
   Name: Simulate - simulate n milliseconds

   Synopsis:
   n(int) Simulate -> -

   Description: Simulate the network for n milliseconds.

   SeeAlso: Run, Prepare, Cleanup, unit_conversion
*/
void
NestModule::SimulateFunction::execute( SLIInterpreter* i ) const
{
  i->assert_stack_load( 1 );

  const double time = i->OStack.top();

  simulate( time );

  // successful end of simulate
  i->OStack.pop();
  i->EStack.pop();
}

/** @BeginDocumentation
   Name: Run - simulate n milliseconds

   Synopsis:
   n(int) Run -> -

   Description: Simulate the network for n milliseconds.
   Call prepare before, and cleanup after.
   t m mul Simulate = Prepare m { t Run } repeat Cleanup

   Note: Run must only be used after Prepare is called, and
   before Cleanup to finalize state (close files, etc).
   Any changes made between Prepare and Cleanup may cause
   undefined behavior and incorrect results.

   SeeAlso: Simulate, unit_conversion, Prepare, Cleanup
*/
void
NestModule::RunFunction::execute( SLIInterpreter* i ) const
{
  i->assert_stack_load( 1 );

  const double time = i->OStack.top();

  run( time );

  i->OStack.pop();
  i->EStack.pop();
}


/** @BeginDocumentation
   Name: Prepare - prepare the network for a simulation

   Synopsis:
   Prepare -> -

   Description: sets up network calibration before run is called
   any number of times

   Note: Run must only be used after Prepare is called, and
   before Cleanup to finalize state (close files, etc).
   Any changes made between Prepare and Cleanup may cause
   undefined behavior and incorrect results.

   SeeAlso: Run, Cleanup, Simulate
*/
void
NestModule::PrepareFunction::execute( SLIInterpreter* i ) const
{
  prepare();
  i->EStack.pop();
}

/** @BeginDocumentation
   Name: Cleanup - cleanup the network after a simulation

   Synopsis:
   Cleanup -> -

   Description: tears down a network after run is called
   any number of times

   Note: Run must only be used after Prepare is called, and
   before Cleanup to finalize state (close files, etc).
   Any changes made between Prepare and Cleanup may cause
   undefined behavior and incorrect results.

   SeeAlso: Run, Prepare, Simulate
*/
void
NestModule::CleanupFunction::execute( SLIInterpreter* i ) const
{
  cleanup();
  i->EStack.pop();
}

/** @BeginDocumentation
   Name: CopyModel - copy a model to a new name, set parameters for copy, if
   given
   Synopsis:
   /model /new_model param_dict -> -
   /model /new_model            -> -
   Parameters:
   /model      - literal naming an existing model
   /new_model  - literal name of the copy to create, must not exist before
   /param_dict - parameters to set in the new_model
   Description:
   A copy of model is created and registered under the name new_model.
   If a parameter dictionary is given, the parameters are set in new_model.
 */
void
NestModule::CopyModel_l_l_DFunction::execute( SLIInterpreter* i ) const
{
  i->assert_stack_load( 3 );

  // fetch existing model name from stack
  const Name old_name = getValue< Name >( i->OStack.pick( 2 ) );
  const Name new_name = getValue< Name >( i->OStack.pick( 1 ) );
  DictionaryDatum params = getValue< DictionaryDatum >( i->OStack.pick( 0 ) );

  kernel().model_manager.copy_model( old_name, new_name, params );

  i->OStack.pop( 3 );
  i->EStack.pop();
}

/** @BeginDocumentation
   Name: Create - create nodes

   Synopsis:
   /model          Create -> NodeCollection
   /model n        Create -> NodeCollection
   /model   params Create -> NodeCollection
   /model n params Create -> NodeCollection

   Parameters:
   /model - literal naming the modeltype
   n      - the desired number of nodes
   params - parameters for the newly created node(s)

   Returns:
   node_ids   - NodeCollection representing nodes created

   Description:
   Create generates n new network objects of the supplied model
   type. If n is not given, a single node is created. params is a
   dictionary with parameters for the new nodes.
*/
void
NestModule::Create_l_iFunction::execute( SLIInterpreter* i ) const
{
  // check for stack load
  i->assert_stack_load( 2 );

  // extract arguments
  const long n_nodes = getValue< long >( i->OStack.pick( 0 ) );
  if ( n_nodes <= 0 )
  {
    throw RangeCheck();
  }

  const std::string modname = getValue< std::string >( i->OStack.pick( 1 ) );

  NodeCollectionDatum nodes_created = create( modname, n_nodes );

  i->OStack.pop( 2 );
  i->OStack.push( nodes_created );
  i->EStack.pop();
}

void
NestModule::GetNodes_D_b::execute( SLIInterpreter* i ) const
{
  // check for stack load
  i->assert_stack_load( 2 );

  // extract arguments
  const bool local_only = getValue< bool >( i->OStack.pick( 0 ) );
  const DictionaryDatum params = getValue< DictionaryDatum >( i->OStack.pick( 1 ) );

  NodeCollectionDatum nodes = get_nodes( params, local_only );

  i->OStack.pop( 2 );
  i->OStack.push( nodes );
  i->EStack.pop();
}

/** @BeginDocumentation
   Name: ResetKernel - Put the simulation kernel back to its initial state.
   Description:
   This function re-initializes the simulation kernel, returning it to the
   same state as after NEST has started.
   In particular,
   - all network nodes
   - all connections
   - all user-defined neuron and synapse models
   are deleted, and
   - time
   - random generators
   are reset. The only exception is that dynamically loaded modules are not
   unloaded. This may change in a future version of NEST. The SLI interpreter
   is not affected by ResetKernel.
   Availability: NEST
   Author: Marc-oliver Gewaltig
   SeeAlso: reset, ResetOptions
*/
void
NestModule::ResetKernelFunction::execute( SLIInterpreter* i ) const
{
  reset_kernel();
  i->EStack.pop();
}

// Disconnect for nodecollection nodecollection conn_spec syn_spec
void
NestModule::Disconnect_g_g_D_DFunction::execute( SLIInterpreter* i ) const
{
  i->assert_stack_load( 4 );

  NodeCollectionDatum sources = getValue< NodeCollectionDatum >( i->OStack.pick( 3 ) );
  NodeCollectionDatum targets = getValue< NodeCollectionDatum >( i->OStack.pick( 2 ) );
  DictionaryDatum connectivity = getValue< DictionaryDatum >( i->OStack.pick( 1 ) );
  DictionaryDatum synapse_params = getValue< DictionaryDatum >( i->OStack.pick( 0 ) );

  // dictionary access checking is handled by disconnect
  kernel().sp_manager.disconnect( sources, targets, connectivity, synapse_params );

  i->OStack.pop( 4 );
  i->EStack.pop();
}

// Connect for nodecollection nodecollection conn_spec syn_spec
// See lib/sli/nest-init.sli for details
void
NestModule::Connect_g_g_D_DFunction::execute( SLIInterpreter* i ) const
{
  kernel().connection_manager.sw_construction_connect.start();

  i->assert_stack_load( 4 );

  NodeCollectionDatum sources = getValue< NodeCollectionDatum >( i->OStack.pick( 3 ) );
  NodeCollectionDatum targets = getValue< NodeCollectionDatum >( i->OStack.pick( 2 ) );
  DictionaryDatum connectivity = getValue< DictionaryDatum >( i->OStack.pick( 1 ) );
  DictionaryDatum synapse_params = getValue< DictionaryDatum >( i->OStack.pick( 0 ) );

  // dictionary access checking is handled by connect
  kernel().connection_manager.connect( sources, targets, connectivity, { synapse_params } );

  i->OStack.pop( 4 );
  i->EStack.pop();

  kernel().connection_manager.sw_construction_connect.stop();
}

void
NestModule::Connect_g_g_D_aFunction::execute( SLIInterpreter* i ) const
{
  kernel().connection_manager.sw_construction_connect.start();

  i->assert_stack_load( 4 );

  NodeCollectionDatum sources = getValue< NodeCollectionDatum >( i->OStack.pick( 3 ) );
  NodeCollectionDatum targets = getValue< NodeCollectionDatum >( i->OStack.pick( 2 ) );
  DictionaryDatum connectivity = getValue< DictionaryDatum >( i->OStack.pick( 1 ) );
  ArrayDatum synapse_params_arr = getValue< ArrayDatum >( i->OStack.pick( 0 ) );
  std::vector< DictionaryDatum > synapse_params;

  for ( auto syn_param : synapse_params_arr )
  {
    synapse_params.push_back( getValue< DictionaryDatum >( syn_param ) );
  }

  // dictionary access checking is handled by connect
  kernel().connection_manager.connect( sources, targets, connectivity, synapse_params );

  i->OStack.pop( 4 );
  i->EStack.pop();

  kernel().connection_manager.sw_construction_connect.stop();
}

/** @BeginDocumentation
   Name: MemoryInfo - Report current memory usage.
   Description:
   MemoryInfo reports the current utilization of the memory manager for all
   models, which are used at least once. The output is sorted ascending
   according according to the name of the model is written to stdout. The unit
   of the data is byte. Note that MemoryInfo only gives you information about
   the memory requirements of the static model data inside of NEST. It does not
   tell anything about the memory situation on your computer.
   Synopsis:
   MemoryInfo -> -
   Availability: NEST
   Author: Jochen Martin Eppler
*/
void
NestModule::MemoryInfoFunction::execute( SLIInterpreter* i ) const
{
  kernel().model_manager.memory_info();
  i->EStack.pop();
}

/** @BeginDocumentation
   Name: PrintNodes - Print nodes in the network.
   Synopsis:
   -  PrintNodes -> -
   Description:
   Print node ID ranges and model names of the nodes in the network. Print the
   information directly to screen.
*/

void
NestModule::PrintNodesFunction::execute( SLIInterpreter* i ) const
{
  print_nodes_to_stream();
  std::cout << std::endl;
  i->EStack.pop();
}

/* BeginDocumentation
   Name: PrintNodesToStream - Redirect printing of nodes in the network.
   Synopsis:
   -  PrintNodesToStream -> -
   Description:
   Returns string output that can be used to print information about the nodes
   in the network.
   The string is the information directly printed by PrintNodes.
*/

void
NestModule::PrintNodesToStreamFunction::execute( SLIInterpreter* i ) const
{
  std::stringstream out;
  print_nodes_to_stream( out );

  i->OStack.push( out.str() );
  i->EStack.pop();
}

/** @BeginDocumentation
   Name: Rank - Return the MPI rank of the process.
   Synopsis: Rank -> int
   Description:
   Returns the rank of the MPI process (MPI_Comm_rank) executing the
   command. This function is mainly meant for logging and debugging
   purposes. It is highly discouraged to use this function to write
   rank-dependent code in a simulation script as this can break NEST
   in funny ways, of which dead-locks are the nicest.
   Availability: NEST 2.0
   Author: Jochen Martin Eppler
   FirstVersion: January 2006
   SeeAlso: NumProcesses, SyncProcesses, ProcessorName
*/
void
NestModule::RankFunction::execute( SLIInterpreter* i ) const
{
  i->OStack.push( kernel().mpi_manager.get_rank() );
  i->EStack.pop();
}

/** @BeginDocumentation
   Name: NumProcesses - Return the number of MPI processes.
   Synopsis: NumProcesses -> int
   Description:
   Returns the number of MPI processes (MPI_Comm_size). This
   function is mainly meant for logging and debugging purposes.
   Availability: NEST 2.0
   Author: Jochen Martin Eppler
   FirstVersion: January 2006
   SeeAlso: Rank, SyncProcesses, ProcessorName
*/
void
NestModule::NumProcessesFunction::execute( SLIInterpreter* i ) const
{
  i->OStack.push( kernel().mpi_manager.get_num_processes() );
  i->EStack.pop();
}

/** @BeginDocumentation
   Name: SetFakeNumProcesses - Set a fake number of MPI processes.
   Synopsis: n_procs SetFakeNumProcesses -> -
   Description:
   Sets the number of MPI processes to n_procs. Used for benchmarking purposes
   of memory consumption only.
   Please note:
   - Simulation of the network will not be possible after setting fake
     processes.
   - It is not possible to use this function when running a script on multiple
     actual MPI processes.
   - The setting of the fake number of processes has to happen before the kernel
     reset and before the setting of the local number of threads.
     After calling SetFakeNumProcesses, it is obligatory to call either
     ResetKernel or SetStatus on the Kernel for the setting of the fake
     number of processes to come into effect.

   A typical use case would be to test if a neuronal network fits on a machine
   of given size without using the actual resources.

   Example:
             %%% Set fake number of processes
             100 SetFakeNumProcesses

             %%% Build network
             /iaf_psc_alpha 100 Create
             [1 100] Range /n Set

             << /source n /target n >> Connect

             %%% Measure memory consumption
             memory_thisjob ==

       Execute this script with
             mpirun -np 1 nest example.sli

   Availability: NEST 2.2
   Author: Susanne Kunkel
   FirstVersion: July 2011
   SeeAlso: NumProcesses
*/
void
NestModule::SetFakeNumProcesses_iFunction::execute( SLIInterpreter* i ) const
{
  i->assert_stack_load( 1 );
  long n_procs = getValue< long >( i->OStack.pick( 0 ) );

  enable_dryrun_mode( n_procs );

  i->OStack.pop( 1 );
  i->EStack.pop();
}

/** @BeginDocumentation
   Name: SyncProcesses - Synchronize all MPI processes.
   Synopsis: SyncProcesses -> -
   Availability: NEST 2.0
   Author: Alexander Hanuschkin
   FirstVersion: April 2009
   Description:
   This function allows to synchronize all MPI processes at any
   point in a simulation script. Internally, the function uses
   MPI_Barrier(). Note that during simulation the processes are
   automatically synchronized without the need for user interaction.
   SeeAlso: Rank, NumProcesses, ProcessorName
*/
void
NestModule::SyncProcessesFunction::execute( SLIInterpreter* i ) const
{
  kernel().mpi_manager.synchronize();
  i->EStack.pop();
}

/** @BeginDocumentation
   Name: TimeCommunication - returns average time taken for MPI_Allgather over n
   calls with m bytes
   Synopsis:
   n m TimeCommunication -> time
   Availability: NEST 2.0
   Author: Abigail Morrison
   FirstVersion: August 2009
   Description:
   The function allows a user to test how much time a call the Allgather costs
*/
void
NestModule::TimeCommunication_i_i_bFunction::execute( SLIInterpreter* i ) const
{
  i->assert_stack_load( 3 );
  long samples = getValue< long >( i->OStack.pick( 2 ) );
  long num_bytes = getValue< long >( i->OStack.pick( 1 ) );
  bool offgrid = getValue< bool >( i->OStack.pick( 0 ) );

  double time = 0.0;
  if ( offgrid )
  {
    time = kernel().mpi_manager.time_communicate_offgrid( num_bytes, samples );
  }
  else
  {
    time = kernel().mpi_manager.time_communicate( num_bytes, samples );
  }

  i->OStack.pop( 3 );
  i->OStack.push( time );
  i->EStack.pop();
}
/** @BeginDocumentation
   Name: TimeCommunicationv - returns average time taken for MPI_Allgatherv over
   n calls with m
   bytes
   Synopsis:
   n m TimeCommunication -> time
   Availability: NEST 2.0
   Author:
   FirstVersion: August 2012
   Description:
   The function allows a user to test how much time a call the Allgatherv costs
   Does not work for offgrid!!!
*/
void
NestModule::TimeCommunicationv_i_iFunction::execute( SLIInterpreter* i ) const
{
  i->assert_stack_load( 2 );
  long samples = getValue< long >( i->OStack.pick( 1 ) );
  long num_bytes = getValue< long >( i->OStack.pick( 0 ) );


  double time = 0.0;

  time = kernel().mpi_manager.time_communicatev( num_bytes, samples );

  i->OStack.pop( 2 );
  i->OStack.push( time );
  i->EStack.pop();
}

/** @BeginDocumentation
   Name: TimeCommunicationAlltoall - returns average time taken for MPI_Alltoall
   over n calls with m
   bytes
   Synopsis:
   n m TimeCommunicationAlltoall -> time
   Availability: 10kproject (>r11254)
   Author: Jakob Jordan
   FirstVersion: June 2014
   Description:
   The function allows a user to test how much time a call to MPI_Alltoall costs
   SeeAlso: TimeCommunication
 */
void
NestModule::TimeCommunicationAlltoall_i_iFunction::execute( SLIInterpreter* i ) const
{
  i->assert_stack_load( 2 );
  long samples = getValue< long >( i->OStack.pick( 1 ) );
  long num_bytes = getValue< long >( i->OStack.pick( 0 ) );


  double time = 0.0;

  time = kernel().mpi_manager.time_communicate_alltoall( num_bytes, samples );

  i->OStack.pop( 2 );
  i->OStack.push( time );
  i->EStack.pop();
}

/** @BeginDocumentation
   Name: TimeCommunicationAlltoallv - returns average time taken for
   MPI_Alltoallv over n calls with
   m bytes
   Synopsis:
   n m TimeCommunicationAlltoallv -> time
   Availability: 10kproject (>r11300)
   Author: Jakob Jordan
   FirstVersion: July 2014
   Description:
   The function allows a user to test how much time a call to MPI_Alltoallv
   costs
   SeeAlso: TimeCommunication
 */
void
NestModule::TimeCommunicationAlltoallv_i_iFunction::execute( SLIInterpreter* i ) const
{
  i->assert_stack_load( 2 );
  long samples = getValue< long >( i->OStack.pick( 1 ) );
  long num_bytes = getValue< long >( i->OStack.pick( 0 ) );


  double time = 0.0;

  time = kernel().mpi_manager.time_communicate_alltoallv( num_bytes, samples );

  i->OStack.pop( 2 );
  i->OStack.push( time );
  i->EStack.pop();
}

/** @BeginDocumentation
   Name: ProcessorName - Returns a unique specifier for the actual node.
   Synopsis: ProcessorName -> string
   Availability: NEST 2.0
   Author: Alexander Hanuschkin
   FirstVersion: April 2009
   Description:
   This function returns the name of the processor it was called
   on (MPI_Get_processor_name). See MPI documentation for more details. If NEST
   is not compiled with MPI support, this function returns the hostname of
   the machine as returned by the POSIX function gethostname().
   Examples:
   (I'm process ) =only Rank 1 add =only ( of ) =only NumProcesses =only ( on
   machine ) =only
   ProcessorName =
   SeeAlso: Rank, NumProcesses, SyncProcesses
*/
void
NestModule::ProcessorNameFunction::execute( SLIInterpreter* i ) const
{
  i->OStack.push( kernel().mpi_manager.get_processor_name() );
  i->EStack.pop();
}

#ifdef HAVE_MPI
/** @BeginDocumentation
   Name: abort - Abort all NEST processes gracefully.
   Parameters:
   exitcode - The exitcode to quit with
   Description:
   This function can be run by the user to end all NEST processes as
   gracefully as possible. If NEST is compiled without MPI support,
   this will just call quit_i. If compiled with MPI support, it will
   call MPI_Abort, which will kill all processes of the application
   and thus prevents deadlocks. The exitcode is userabort in both
   cases (see statusdict/exitcodes).
   Availability: NEST 2.0
   Author: Jochen Martin Eppler
   FirstVersion: October 2012
   SeeAlso: quit, Rank, SyncProcesses, ProcessorName
*/
void
NestModule::MPIAbort_iFunction::execute( SLIInterpreter* i ) const
{
  i->assert_stack_load( 1 );
  long exitcode = getValue< long >( i->OStack.pick( 0 ) );
  kernel().mpi_manager.mpi_abort( exitcode );
  i->EStack.pop();
}
#endif

void
NestModule::Cvdict_CFunction::execute( SLIInterpreter* i ) const
{
  i->assert_stack_load( 1 );

  ConnectionDatum conn = getValue< ConnectionDatum >( i->OStack.pick( 0 ) );
  DictionaryDatum dict = conn.get_dict();

  i->OStack.pop();
  i->OStack.push( dict );
  i->EStack.pop();
}

void
NestModule::Cvnodecollection_i_iFunction::execute( SLIInterpreter* i ) const
{
  i->assert_stack_load( 2 );

  const long first = getValue< long >( i->OStack.pick( 1 ) );
  const long last = getValue< long >( i->OStack.pick( 0 ) );

  NodeCollectionDatum nodecollection = new NodeCollectionPrimitive( first, last );

  i->OStack.pop( 2 );
  i->OStack.push( nodecollection );
  i->EStack.pop();
}

void
NestModule::Cvnodecollection_iaFunction::execute( SLIInterpreter* i ) const
{
  i->assert_stack_load( 1 );

  TokenArray node_ids = getValue< TokenArray >( i->OStack.pick( 0 ) );

  NodeCollectionDatum nodecollection( NodeCollection::create( node_ids ) );

  i->OStack.pop();
  i->OStack.push( nodecollection );
  i->EStack.pop();
}

void
NestModule::Cvnodecollection_ivFunction::execute( SLIInterpreter* i ) const
{
  i->assert_stack_load( 1 );

  IntVectorDatum node_ids = getValue< IntVectorDatum >( i->OStack.pick( 0 ) );
  NodeCollectionDatum nodecollection( NodeCollection::create( node_ids ) );

  i->OStack.pop();
  i->OStack.push( nodecollection );
  i->EStack.pop();
}

void
NestModule::Cva_gFunction::execute( SLIInterpreter* i ) const
{
  i->assert_stack_load( 1 );
  NodeCollectionDatum nodecollection = getValue< NodeCollectionDatum >( i->OStack.pick( 0 ) );
  ArrayDatum node_ids = nodecollection->to_array();

  i->OStack.pop();
  i->OStack.push( node_ids );
  i->EStack.pop();
}

void
NestModule::Size_gFunction::execute( SLIInterpreter* i ) const
{
  i->assert_stack_load( 1 );
  NodeCollectionDatum nodecollection = getValue< NodeCollectionDatum >( i->OStack.pick( 0 ) );

  i->OStack.pop();
  i->OStack.push( nodecollection->size() );
  i->EStack.pop();
}

void
NestModule::ValidQ_gFunction::execute( SLIInterpreter* i ) const
{
  i->assert_stack_load( 1 );
  NodeCollectionDatum nodecollection = getValue< NodeCollectionDatum >( i->OStack.pick( 0 ) );

  i->OStack.pop();
  i->OStack.push( nodecollection->valid() );
  i->EStack.pop();
}

void
NestModule::Join_g_gFunction::execute( SLIInterpreter* i ) const
{
  i->assert_stack_load( 2 );
  NodeCollectionDatum left = getValue< NodeCollectionDatum >( i->OStack.pick( 1 ) );
  NodeCollectionDatum right = getValue< NodeCollectionDatum >( i->OStack.pick( 0 ) );

  NodeCollectionDatum combined = left + right;

  i->OStack.pop( 2 );
  i->OStack.push( combined );
  i->EStack.pop();
}

void
NestModule::MemberQ_g_iFunction::execute( SLIInterpreter* i ) const
{
  i->assert_stack_load( 2 );
  NodeCollectionDatum nodecollection = getValue< NodeCollectionDatum >( i->OStack.pick( 1 ) );
  const long node_id = getValue< long >( i->OStack.pick( 0 ) );

  const bool res = nodecollection->contains( node_id );
  i->OStack.pop( 2 );
  i->OStack.push( res );
  i->EStack.pop();
}

void
NestModule::Find_g_iFunction::execute( SLIInterpreter* i ) const
{
  i->assert_stack_load( 2 );
  NodeCollectionDatum nodecollection = getValue< NodeCollectionDatum >( i->OStack.pick( 1 ) );
  const long node_id = getValue< long >( i->OStack.pick( 0 ) );

  const auto res = nodecollection->find( node_id );
  i->OStack.pop( 2 );
  i->OStack.push( res );
  i->EStack.pop();
}

void
NestModule::eq_gFunction::execute( SLIInterpreter* i ) const
{
  i->assert_stack_load( 2 );
  NodeCollectionDatum nodecollection = getValue< NodeCollectionDatum >( i->OStack.pick( 0 ) );
  NodeCollectionDatum nodecollection_other = getValue< NodeCollectionDatum >( i->OStack.pick( 1 ) );

  const bool res = nodecollection->operator==( nodecollection_other );
  i->OStack.pop( 2 );
  i->OStack.push( res );
  i->EStack.pop();
}

void
NestModule::BeginIterator_gFunction::execute( SLIInterpreter* i ) const
{
  i->assert_stack_load( 1 );
  NodeCollectionDatum nodecollection = getValue< NodeCollectionDatum >( i->OStack.pick( 0 ) );

  NodeCollectionIteratorDatum it = new nc_const_iterator( nodecollection->begin( nodecollection ) );

  i->OStack.pop();
  i->OStack.push( it );
  i->EStack.pop();
}

void
NestModule::EndIterator_gFunction::execute( SLIInterpreter* i ) const
{
  i->assert_stack_load( 1 );
  NodeCollectionDatum nodecollection = getValue< NodeCollectionDatum >( i->OStack.pick( 0 ) );

  NodeCollectionIteratorDatum it = new nc_const_iterator( nodecollection->end( nodecollection ) );

  i->OStack.pop();
  i->OStack.push( it );
  i->EStack.pop();
}

void
NestModule::GetNodeID_qFunction::execute( SLIInterpreter* i ) const
{
  i->assert_stack_load( 1 );
  NodeCollectionIteratorDatum it = getValue< NodeCollectionIteratorDatum >( i->OStack.pick( 0 ) );

  index node_id = ( **it ).node_id;

  i->OStack.pop();
  i->OStack.push( node_id );
  i->EStack.pop();
}

void
NestModule::GetNodeIDModelID_qFunction::execute( SLIInterpreter* i ) const
{
  i->assert_stack_load( 1 );
  NodeCollectionIteratorDatum it = getValue< NodeCollectionIteratorDatum >( i->OStack.pick( 0 ) );

  ArrayDatum gm_pair;
  const NodeIDTriple& gp = **it;
  gm_pair.push_back( gp.node_id );
  gm_pair.push_back( gp.model_id );

  i->OStack.pop();
  i->OStack.push( gm_pair );
  i->EStack.pop();
}

void
NestModule::Next_qFunction::execute( SLIInterpreter* i ) const
{
  i->assert_stack_load( 1 );
  NodeCollectionIteratorDatum it = getValue< NodeCollectionIteratorDatum >( i->OStack.pick( 0 ) );

  ++( *it );

  // leave iterator on stack
  i->EStack.pop();
}

void
NestModule::Eq_q_qFunction::execute( SLIInterpreter* i ) const
{
  i->assert_stack_load( 2 );
  NodeCollectionIteratorDatum it_l = getValue< NodeCollectionIteratorDatum >( i->OStack.pick( 1 ) );
  NodeCollectionIteratorDatum it_r = getValue< NodeCollectionIteratorDatum >( i->OStack.pick( 0 ) );

  const bool res = not it_l->operator!=( *it_r );

  // leave iterator on stack
  i->OStack.pop( 2 );
  i->OStack.push( res );
  i->EStack.pop();
}

void
NestModule::Lt_q_qFunction::execute( SLIInterpreter* i ) const
{
  i->assert_stack_load( 2 );
  NodeCollectionIteratorDatum it_l = getValue< NodeCollectionIteratorDatum >( i->OStack.pick( 1 ) );
  NodeCollectionIteratorDatum it_r = getValue< NodeCollectionIteratorDatum >( i->OStack.pick( 0 ) );

  const bool res = it_l->operator<( *it_r );

  // leave iterator on stack
  i->OStack.pop( 2 );
  i->OStack.push( res );
  i->EStack.pop();
}

void
NestModule::Get_g_iFunction::execute( SLIInterpreter* i ) const
{
  i->assert_stack_load( 2 );
  NodeCollectionDatum nodecollection = getValue< NodeCollectionDatum >( i->OStack.pick( 1 ) );
  long idx = getValue< long >( i->OStack.pick( 0 ) );

  const size_t g_size = nodecollection->size();
  if ( idx < 0 )
  {
    idx = g_size + idx;
  }
  if ( not( 0 <= idx and idx < static_cast< long >( g_size ) ) )
  {
    throw RangeCheck();
  }

  const index node_id = ( *nodecollection )[ idx ];

  i->OStack.pop( 2 );
  i->OStack.push( node_id );
  i->EStack.pop();
}

void
NestModule::Take_g_aFunction::execute( SLIInterpreter* i ) const
{
  i->assert_stack_load( 2 );
  NodeCollectionDatum nodecollection = getValue< NodeCollectionDatum >( i->OStack.pick( 1 ) );
  TokenArray slice = getValue< TokenArray >( i->OStack.pick( 0 ) );

  if ( slice.size() != 3 )
  {
    throw DimensionMismatch( 3, slice.size() );
  }

  const size_t g_size = nodecollection->size();
  long start = slice[ 0 ];
  long stop = slice[ 1 ];
  long step = slice[ 2 ];

  if ( step < 1 )
  {
    throw BadParameter( "Slicing step must be strictly positive." );
  }

  if ( start >= 0 )
  {
    start -= 1; // adjust from 1-based to 0-based indexing
  }
  else
  {
    start += g_size; // automatically correct for 0-based indexing
  }

  if ( stop >= 0 )
  {
    // no adjustment necessary: adjustment from 1- to 0- based indexing
    // and adjustment from last- to stop-based logic cancel
  }
  else
  {
    stop += g_size + 1; // adjust from 0- to 1- based indexin
  }

  NodeCollectionDatum sliced_nc = nodecollection->slice( start, stop, step );

  i->OStack.pop( 2 );
  i->OStack.push( sliced_nc );
  i->EStack.pop();
}


#ifdef HAVE_MUSIC
/** @BeginDocumentation
   Name: SetAcceptableLatency - set the acceptable latency of a MUSIC input port

   Synopsis:
   (spikes_in) 0.5 SetAcceptableLatency -> -

   Parameters:
   port_name - the name of the MUSIC input port
   latency   - the acceptable latency (ms) to set for the port

   Author: Jochen Martin Eppler
   FirstVersion: April 2009
   Availability: Only when compiled with MUSIC
   SeeAlso: music_event_in_proxy
*/
void
NestModule::SetAcceptableLatencyFunction::execute( SLIInterpreter* i ) const
{
  i->assert_stack_load( 2 );

  std::string port_name = getValue< std::string >( i->OStack.pick( 1 ) );
  double latency = getValue< double >( i->OStack.pick( 0 ) );

  kernel().music_manager.set_music_in_port_acceptable_latency( port_name, latency );

  i->OStack.pop( 2 );
  i->EStack.pop();
}

void
NestModule::SetMaxBufferedFunction::execute( SLIInterpreter* i ) const
{
  i->assert_stack_load( 2 );

  std::string port_name = getValue< std::string >( i->OStack.pick( 1 ) );
  int maxBuffered = getValue< long >( i->OStack.pick( 0 ) );

  kernel().music_manager.set_music_in_port_max_buffered( port_name, maxBuffered );

  i->OStack.pop( 2 );
  i->EStack.pop();
}
#endif

/**
 * Enable Structural Plasticity within the simulation. This allows
 * dynamic rewiring of the network based on mean electrical activity.
 * Please note that, in the current implementation of structural plasticity,
 * spikes could occasionally be delivered via connections that were not present
 * at the time of the spike.
 * @param i
 */
void
NestModule::EnableStructuralPlasticity_Function::execute( SLIInterpreter* i ) const
{
  kernel().sp_manager.enable_structural_plasticity();

  i->EStack.pop();
}
/**
 * Disable Structural Plasticity in the network.
 * @param i
 */
void
NestModule::DisableStructuralPlasticity_Function::execute( SLIInterpreter* i ) const
{
  kernel().sp_manager.disable_structural_plasticity();

  i->EStack.pop();
}

/**
 * Set epsilon that is used for comparing spike times in STDP.
 * Spike times in STDP synapses are currently represented as double
 * values. The epsilon defines the maximum distance between spike
 * times that is still considered 0.
 *
 * Note: See issue #894
 */
void
NestModule::SetStdpEps_dFunction::execute( SLIInterpreter* i ) const
{
  i->assert_stack_load( 1 );
  const double stdp_eps = getValue< double >( i->OStack.top() );

  kernel().connection_manager.set_stdp_eps( stdp_eps );

  i->OStack.pop();
  i->EStack.pop();
}


/** @BeginDocumentation
  Name: CreateParameter
*/
void
NestModule::CreateParameter_DFunction::execute( SLIInterpreter* i ) const
{
  i->assert_stack_load( 1 );
  const DictionaryDatum param_dict = getValue< DictionaryDatum >( i->OStack.pick( 0 ) );

  ParameterDatum datum = nest::create_parameter( param_dict );

  i->OStack.pop( 1 );
  i->OStack.push( datum );
  i->EStack.pop();
}

void
NestModule::Mul_P_PFunction::execute( SLIInterpreter* i ) const
{
  i->assert_stack_load( 2 );

  ParameterDatum param1 = getValue< ParameterDatum >( i->OStack.pick( 1 ) );
  ParameterDatum param2 = getValue< ParameterDatum >( i->OStack.pick( 0 ) );

  ParameterDatum newparam = multiply_parameter( param1, param2 );

  i->OStack.pop( 2 );
  i->OStack.push( newparam );
  i->EStack.pop();
}

void
NestModule::Div_P_PFunction::execute( SLIInterpreter* i ) const
{
  i->assert_stack_load( 2 );

  ParameterDatum param1 = getValue< ParameterDatum >( i->OStack.pick( 1 ) );
  ParameterDatum param2 = getValue< ParameterDatum >( i->OStack.pick( 0 ) );

  ParameterDatum newparam = divide_parameter( param1, param2 );

  i->OStack.pop( 2 );
  i->OStack.push( newparam );
  i->EStack.pop();
}

void
NestModule::Add_P_PFunction::execute( SLIInterpreter* i ) const
{
  i->assert_stack_load( 2 );

  ParameterDatum param1 = getValue< ParameterDatum >( i->OStack.pick( 1 ) );
  ParameterDatum param2 = getValue< ParameterDatum >( i->OStack.pick( 0 ) );

  ParameterDatum newparam = add_parameter( param1, param2 );

  i->OStack.pop( 2 );
  i->OStack.push( newparam );
  i->EStack.pop();
}

void
NestModule::Exp_PFunction::execute( SLIInterpreter* i ) const
{
  i->assert_stack_load( 1 );

  ParameterDatum param = getValue< ParameterDatum >( i->OStack.pick( 0 ) );

  ParameterDatum newparam = exp_parameter( param );

  i->OStack.pop( 1 );
  i->OStack.push( newparam );
  i->EStack.pop();
}

void
NestModule::Sin_PFunction::execute( SLIInterpreter* i ) const
{
  i->assert_stack_load( 1 );

  ParameterDatum param = getValue< ParameterDatum >( i->OStack.pick( 0 ) );

  ParameterDatum newparam = sin_parameter( param );

  i->OStack.pop( 1 );
  i->OStack.push( newparam );
  i->EStack.pop();
}

void
NestModule::Cos_PFunction::execute( SLIInterpreter* i ) const
{
  i->assert_stack_load( 1 );

  ParameterDatum param = getValue< ParameterDatum >( i->OStack.pick( 0 ) );

  ParameterDatum newparam = cos_parameter( param );

  i->OStack.pop( 1 );
  i->OStack.push( newparam );
  i->EStack.pop();
}

void
NestModule::Pow_P_dFunction::execute( SLIInterpreter* i ) const
{
  i->assert_stack_load( 2 );

  ParameterDatum param = getValue< ParameterDatum >( i->OStack.pick( 1 ) );
  double exponent = getValue< double >( i->OStack.pick( 0 ) );

  ParameterDatum newparam = pow_parameter( param, exponent );

  i->OStack.pop( 2 );
  i->OStack.push( newparam );
  i->EStack.pop();
}

void
NestModule::Sub_P_PFunction::execute( SLIInterpreter* i ) const
{
  i->assert_stack_load( 2 );

  ParameterDatum param1 = getValue< ParameterDatum >( i->OStack.pick( 1 ) );
  ParameterDatum param2 = getValue< ParameterDatum >( i->OStack.pick( 0 ) );

  ParameterDatum newparam = subtract_parameter( param1, param2 );

  i->OStack.pop( 2 );
  i->OStack.push( newparam );
  i->EStack.pop();
}


void
NestModule::Compare_P_P_DFunction::execute( SLIInterpreter* i ) const
{
  i->assert_stack_load( 3 );

  ParameterDatum param1 = getValue< ParameterDatum >( i->OStack.pick( 2 ) );
  ParameterDatum param2 = getValue< ParameterDatum >( i->OStack.pick( 1 ) );
  DictionaryDatum param3 = getValue< DictionaryDatum >( i->OStack.pick( 0 ) );

  ParameterDatum newparam = compare_parameter( param1, param2, param3 );

  i->OStack.pop( 3 );
  i->OStack.push( newparam );
  i->EStack.pop();
}


void
NestModule::Conditional_P_P_PFunction::execute( SLIInterpreter* i ) const
{
  i->assert_stack_load( 3 );

  ParameterDatum param1 = getValue< ParameterDatum >( i->OStack.pick( 2 ) );
  ParameterDatum param2 = getValue< ParameterDatum >( i->OStack.pick( 1 ) );
  ParameterDatum param3 = getValue< ParameterDatum >( i->OStack.pick( 0 ) );

  ParameterDatum newparam = conditional_parameter( param1, param2, param3 );

  i->OStack.pop( 3 );
  i->OStack.push( newparam );
  i->EStack.pop();
}

void
NestModule::Min_P_dFunction::execute( SLIInterpreter* i ) const
{
  i->assert_stack_load( 2 );

  ParameterDatum param = getValue< ParameterDatum >( i->OStack.pick( 1 ) );
  double other_value = getValue< double >( i->OStack.pick( 0 ) );

  ParameterDatum newparam = min_parameter( param, other_value );

  i->OStack.pop( 2 );
  i->OStack.push( newparam );
  i->EStack.pop();
}

void
NestModule::Max_P_dFunction::execute( SLIInterpreter* i ) const
{
  i->assert_stack_load( 2 );

  ParameterDatum param = getValue< ParameterDatum >( i->OStack.pick( 1 ) );
  double other_value = getValue< double >( i->OStack.pick( 0 ) );

  ParameterDatum newparam = max_parameter( param, other_value );

  i->OStack.pop( 2 );
  i->OStack.push( newparam );
  i->EStack.pop();
}

void
NestModule::Redraw_P_d_dFunction::execute( SLIInterpreter* i ) const
{
  i->assert_stack_load( 3 );

  ParameterDatum param = getValue< ParameterDatum >( i->OStack.pick( 2 ) );
  double min = getValue< double >( i->OStack.pick( 1 ) );
  double max = getValue< double >( i->OStack.pick( 0 ) );

  ParameterDatum newparam = redraw_parameter( param, min, max );

  i->OStack.pop( 3 );
  i->OStack.push( newparam );
  i->EStack.pop();
}

void
NestModule::Dimension2d_P_PFunction::execute( SLIInterpreter* i ) const
{
  i->assert_stack_load( 2 );

  ParameterDatum param1 = getValue< ParameterDatum >( i->OStack.pick( 1 ) );
  ParameterDatum param2 = getValue< ParameterDatum >( i->OStack.pick( 0 ) );

  ParameterDatum newparam = dimension_parameter( param1, param2 );

  i->OStack.pop( 2 );
  i->OStack.push( newparam );
  i->EStack.pop();
}

void
NestModule::Dimension3d_P_P_PFunction::execute( SLIInterpreter* i ) const
{
  i->assert_stack_load( 3 );

  ParameterDatum param1 = getValue< ParameterDatum >( i->OStack.pick( 2 ) );
  ParameterDatum param2 = getValue< ParameterDatum >( i->OStack.pick( 1 ) );
  ParameterDatum param3 = getValue< ParameterDatum >( i->OStack.pick( 0 ) );

  ParameterDatum newparam = dimension_parameter( param1, param2, param3 );

  i->OStack.pop( 3 );
  i->OStack.push( newparam );
  i->EStack.pop();
}

/** @BeginDocumentation
  Name: GetValue
*/
void
NestModule::GetValue_PFunction::execute( SLIInterpreter* i ) const
{
  i->assert_stack_load( 1 );

  ParameterDatum param = getValue< ParameterDatum >( i->OStack.pick( 0 ) );

  double value = get_value( param );

  i->OStack.pop( 1 );
  i->OStack.push( value );
  i->EStack.pop();
}

void
NestModule::IsSpatial_PFunction::execute( SLIInterpreter* i ) const
{
  i->assert_stack_load( 1 );

  auto param = getValue< ParameterDatum >( i->OStack.pick( 0 ) );

  bool parameter_is_spatial = is_spatial( param );

  i->OStack.pop( 1 );
  i->OStack.push( parameter_is_spatial );
  i->EStack.pop();
}

/** @BeginDocumentation
  Name: Apply
*/
void
NestModule::Apply_P_DFunction::execute( SLIInterpreter* i ) const
{
  i->assert_stack_load( 2 );

  auto positions = getValue< DictionaryDatum >( i->OStack.pick( 0 ) );
  auto param = getValue< ParameterDatum >( i->OStack.pick( 1 ) );

  auto result = apply( param, positions );

  i->OStack.pop( 2 );
  i->OStack.push( result );
  i->EStack.pop();
}

void
NestModule::Apply_P_gFunction::execute( SLIInterpreter* i ) const
{
  i->assert_stack_load( 2 );

  NodeCollectionDatum nc = getValue< NodeCollectionDatum >( i->OStack.pick( 0 ) );
  ParameterDatum param = getValue< ParameterDatum >( i->OStack.pick( 1 ) );

  auto result = apply( param, nc );

  i->OStack.pop( 2 );
  i->OStack.push( result );
  i->EStack.pop();
}

#ifdef HAVE_LIBNEUROSIM

/** @BeginDocumentation
Name: CGParse - Call ConnectionGenerator::fromXML() and return a
ConnectionGenerator

Synopsis:
xml_string CGParse -> cg

Parameters:
xml_string - The XML string to parse.

Description:
Return a ConnectionGenerator created by deserializing the given
XML string. The library to parse the XML string can be selected using
CGSelectImplementation

Availability: Only if compiled with libneurosim support
Author: Jochen Martin Eppler
FirstVersion: September 2013
SeeAlso: CGParseFile, CGSelectImplementation
*/
void
NestModule::CGParse_sFunction::execute( SLIInterpreter* i ) const
{
  i->assert_stack_load( 1 );

  StringDatum xml = getValue< StringDatum >( i->OStack.pick( 0 ) );
  ConnectionGeneratorDatum cgd = ConnectionGenerator::fromXML( xml );

  i->OStack.pop( 1 );
  i->OStack.push( cgd );
}

/** @BeginDocumentation
Name: CGParseFile - Call ConnectionGenerator::fromXMLFile() and return a
ConnectionGenerator

Synopsis:
xml_filename CGParseFile -> cg

Parameters:
xml_filename - The XML file to read.

Description:
Return a ConnectionGenerator created by deserializing the given
XML file. The library to parse the XML file can be selected using
CGSelectImplementation

Availability: Only if compiled with libneurosim support
Author: Jochen Martin Eppler
FirstVersion: February 2014
SeeAlso: CGParse, CGSelectImplementation
*/
void
NestModule::CGParseFile_sFunction::execute( SLIInterpreter* i ) const
{
  i->assert_stack_load( 1 );

  StringDatum xml = getValue< StringDatum >( i->OStack.pick( 0 ) );
  ConnectionGeneratorDatum cgd = ConnectionGenerator::fromXMLFile( xml );

  i->OStack.pop( 1 );
  i->OStack.push( cgd );
}

/** @BeginDocumentation
Name: CGSelectImplementation - Call
ConnectionGenerator::selectCGImplementation()

Synopsis:
tag library CGParse -> -

Parameters:
tag     - The XML tag to associate with a library.
library - The library to provide the parsing for CGParse

Description:
Select a library to provide a parser for XML files and associate
an XML tag with the library.

Availability: Only if compiled with libneurosim support
Author: Jochen Martin Eppler
FirstVersion: September 2013
SeeAlso: CGParse, CGParseFile
*/
void
NestModule::CGSelectImplementation_s_sFunction::execute( SLIInterpreter* i ) const
{
  i->assert_stack_load( 2 );

  StringDatum library = getValue< StringDatum >( i->OStack.pick( 0 ) );
  StringDatum tag = getValue< StringDatum >( i->OStack.pick( 1 ) );

  ConnectionGenerator::selectCGImplementation( tag, library );

  i->OStack.pop( 1 );
  i->EStack.pop();
}

#endif /* #ifdef HAVE_LIBNEUROSIM */

//
// SLI functions for spatial networks
//

/** @BeginDocumentation
  Name: nest::CreateLayer - create nodes with spatial properties

  Synopsis:
  dict CreateLayer -> layer

  Parameters:
  dict - dictionary with layer specification

  Description: Creates a NodeCollection which contains information
  about the spatial position of its nodes. Positions can be organized
  in one of two layer classes: grid-based layers, in which each element
  is placed at a location in a regular grid, and free layers, in which
  elements can be placed arbitrarily in space.  Which kind of layer
  this command creates depends on the elements in the supplied
  specification dictionary.

  Author: Håkon Enger, Kittel Austvoll
*/
void
NestModule::CreateLayer_D_DFunction::execute( SLIInterpreter* i ) const
{
  i->assert_stack_load( 2 );

  DictionaryDatum layer_dict = getValue< DictionaryDatum >( i->OStack.pick( 1 ) );
  DictionaryDatum params = getValue< DictionaryDatum >( i->OStack.pick( 0 ) );

  NodeCollectionDatum layer = create_layer( layer_dict );

  for ( auto&& node_id_triple : *layer )
  {
    set_node_status( node_id_triple.node_id, params );
  }

  i->OStack.pop( 2 );
  i->OStack.push( layer );
  i->EStack.pop();
}

/** @BeginDocumentation
  Name: nest::GetPosition - retrieve position of input node

  Synopsis: NodeCollection GetPosition -> [array]

  Parameters:
  layer      - NodeCollection for layer with layer nodes

  Returns:
  [array]    - spatial position of node [x y]

  Description: Retrieves spatial 2D position of layer node(s).

  Examples:

  %%Create layer
  << /rows 5
     /columns 4
     /elements /iaf_psc_alpha
  >> /dictionary Set

  dictionary CreateLayer /src Set

  src [4] Take GetPosition

  Author: Kittel Austvoll
*/

void
NestModule::GetPosition_gFunction::execute( SLIInterpreter* i ) const
{
  i->assert_stack_load( 1 );

  const NodeCollectionDatum layer = getValue< NodeCollectionDatum >( i->OStack.pick( 0 ) );

  ArrayDatum result = get_position( layer );

  i->OStack.pop( 1 );
  if ( layer->size() == 1 )
  {
    i->OStack.push( result[ 0 ] );
  }
  else
  {
    i->OStack.push( result );
  }
  i->EStack.pop();
}

/** @BeginDocumentation
  Name: nest::Displacement - compute displacement vector

  Synopsis: layer from_node_id to_node_id Displacement -> [double vector]
            layer from_pos to_node_id Displacement -> [double vector]

  Parameters:
  layer           - NodeCollection for layer
  from_node_id    - int, node_id of node in a spatial NodeCollection
  from_pos        - double vector, position in layer
  to_node_id      - int, node_id of node in a spatial NodeCollection

  Returns:
  [double vector] - vector pointing from position "from" to position "to"

  Description:
  This function returns a vector connecting the position of the "from_node_id"
  node or the explicitly given "from_pos" position and the position of the
  "to_node_id" node. Nodes must be parts of a spatial NodeCollection.

  The "from" position is projected into the layer of the "to_node_id" node. If
  this layer has periodic boundary conditions (EdgeWrap is true), then the
  shortest displacement vector is returned, taking into account the
  periodicity. Fixed grid layers are in this case extended so that the
  nodes at the edges of the layer have a distance of one grid unit when
  wrapped.

  Example:

  << /rows 5
     /columns 4
     /elements /iaf_psc_alpha
  >> CreateLayer
  /layer Set

  layer [4] Take layer [5] Take Displacement
  [[0.2 0.3]] layer [5] Take Displacement

  Author: Håkon Enger, Hans E Plesser, Kittel Austvoll

  See also: Distance, GetPosition
*/
void
NestModule::Displacement_g_gFunction::execute( SLIInterpreter* i ) const
{
  i->assert_stack_load( 2 );

  const NodeCollectionDatum layer_to = getValue< NodeCollectionDatum >( i->OStack.pick( 0 ) );

  const NodeCollectionDatum layer_from = getValue< NodeCollectionDatum >( i->OStack.pick( 1 ) );

  if ( layer_to->size() != 1 and layer_from->size() != 1 and not( layer_to->size() == layer_from->size() ) )
  {
    throw BadProperty( "NodeCollections must have equal length or one must have size 1." );
  }

  ArrayDatum result = displacement( layer_to, layer_from );

  i->OStack.pop( 2 );
  i->OStack.push( result );
  i->EStack.pop();
}

void
NestModule::Displacement_a_gFunction::execute( SLIInterpreter* i ) const
{
  i->assert_stack_load( 2 );

  const NodeCollectionDatum layer = getValue< NodeCollectionDatum >( i->OStack.pick( 0 ) );
  const ArrayDatum point = getValue< ArrayDatum >( i->OStack.pick( 1 ) );

  ArrayDatum result = displacement( layer, point );

  i->OStack.pop( 2 );
  i->OStack.push( result );
  i->EStack.pop();
}

/** @BeginDocumentation
  Name: nest::Distance - compute distance between nodes

  Synopsis: layer from_node_id to_node_id Distance -> double
            layer from_pos to_node_id Distance -> double

  Parameters:
  layer       - NodeCollection for layer
  from_node_id    - int, node_id of node in a spatial NodeCollection
  from_pos    - double vector, position in layer
  to_node_id      - int, node_id of node in a spatial NodeCollection

  Returns:
  double - distance between nodes or given position and node

  Description:
  This function returns the distance between the position of the "from_node_id"
  node or the explicitly given "from_pos" position and the position of the
  "to_node_id" node. Nodes must be parts of a spatial NodeCollection.

  The "from" position is projected into the layer of the "to_node_id" node. If
  this layer has periodic boundary conditions (EdgeWrap is true), then the
  shortest distance is returned, taking into account the
  periodicity. Fixed grid layers are in this case extended so that the
  nodes at the edges of the layer have a distance of one grid unit when
  wrapped.

  Example:

  /layer
  << /rows 5
     /columns 4
     /elements /iaf_psc_alpha
  >> CreateLayer def

  layer [4] Take layer [5] Take Distance
  [[ 0.2 0.3 ]] layer [5] Take Distance

  Author: Hans E Plesser, Kittel Austvoll

  See also: Displacement, GetPosition
*/
void
NestModule::Distance_g_gFunction::execute( SLIInterpreter* i ) const
{
  i->assert_stack_load( 2 );

  const NodeCollectionDatum layer_to = getValue< NodeCollectionDatum >( i->OStack.pick( 0 ) );

  const NodeCollectionDatum layer_from = getValue< NodeCollectionDatum >( i->OStack.pick( 1 ) );

  if ( layer_to->size() != 1 and layer_from->size() != 1 and not( layer_to->size() == layer_from->size() ) )
  {
    throw BadProperty( "NodeCollections must have equal length or one must have size 1." );
  }

  Token result = distance( layer_to, layer_from );

  i->OStack.pop( 2 );
  i->OStack.push( result );
  i->EStack.pop();
}

void
NestModule::Distance_a_gFunction::execute( SLIInterpreter* i ) const
{
  i->assert_stack_load( 2 );

  const NodeCollectionDatum layer = getValue< NodeCollectionDatum >( i->OStack.pick( 0 ) );
  const ArrayDatum point = getValue< ArrayDatum >( i->OStack.pick( 1 ) );

  Token result = distance( layer, point );

  i->OStack.pop( 2 );
  i->OStack.push( result );
  i->EStack.pop();
}

void
NestModule::Distance_aFunction::execute( SLIInterpreter* i ) const
{
  i->assert_stack_load( 1 );

  const ArrayDatum conns = getValue< ArrayDatum >( i->OStack.pick( 0 ) );

  Token result = distance( conns );

  i->OStack.pop( 1 );
  i->OStack.push( result );
  i->EStack.pop();
}

/** @BeginDocumentation
  Name: nest::CreateMask - create a spatial mask

  Synopsis:
  << /type dict >> CreateMask -> mask

  Parameters:
  /type - mask type
  dict  - dictionary with mask specifications

  Description: Masks can be used when creating connections between nodes
  with spatial parameters. A mask describes which area of the pool layer
  shall be searched for nodes to connect for any given node in the driver
  layer. This command creates a mask object which may be combined with other
  mask objects using Boolean operators. The mask is specified in a dictionary.

  Author: Håkon Enger
*/
void
NestModule::CreateMask_DFunction::execute( SLIInterpreter* i ) const
{
  i->assert_stack_load( 1 );

  const DictionaryDatum mask_dict = getValue< DictionaryDatum >( i->OStack.pick( 0 ) );

  MaskDatum datum = nest::create_mask( mask_dict );

  i->OStack.pop( 1 );
  i->OStack.push( datum );
  i->EStack.pop();
}

/** @BeginDocumentation
  Name: nest::Inside - test if a point is inside a mask

  Synopsis:
  point mask Inside -> bool

  Parameters:
  point - array of coordinates
  mask - mask object

  Returns:
  bool - true if the point is inside the mask
*/
void
NestModule::Inside_a_MFunction::execute( SLIInterpreter* i ) const
{
  i->assert_stack_load( 2 );

  std::vector< double > point = getValue< std::vector< double > >( i->OStack.pick( 1 ) );
  MaskDatum mask = getValue< MaskDatum >( i->OStack.pick( 0 ) );

  bool ret = inside( point, mask );

  i->OStack.pop( 2 );
  i->OStack.push( Token( BoolDatum( ret ) ) );
  i->EStack.pop();
}

void
NestModule::And_M_MFunction::execute( SLIInterpreter* i ) const
{
  i->assert_stack_load( 2 );

  MaskDatum mask1 = getValue< MaskDatum >( i->OStack.pick( 1 ) );
  MaskDatum mask2 = getValue< MaskDatum >( i->OStack.pick( 0 ) );

  MaskDatum newmask = intersect_mask( mask1, mask2 );

  i->OStack.pop( 2 );
  i->OStack.push( newmask );
  i->EStack.pop();
}

void
NestModule::Or_M_MFunction::execute( SLIInterpreter* i ) const
{
  i->assert_stack_load( 2 );

  MaskDatum mask1 = getValue< MaskDatum >( i->OStack.pick( 1 ) );
  MaskDatum mask2 = getValue< MaskDatum >( i->OStack.pick( 0 ) );

  MaskDatum newmask = union_mask( mask1, mask2 );

  i->OStack.pop( 2 );
  i->OStack.push( newmask );
  i->EStack.pop();
}

void
NestModule::Sub_M_MFunction::execute( SLIInterpreter* i ) const
{
  i->assert_stack_load( 2 );

  MaskDatum mask1 = getValue< MaskDatum >( i->OStack.pick( 1 ) );
  MaskDatum mask2 = getValue< MaskDatum >( i->OStack.pick( 0 ) );

  MaskDatum newmask = minus_mask( mask1, mask2 );

  i->OStack.pop( 2 );
  i->OStack.push( newmask );
  i->EStack.pop();
}

/** @BeginDocumentation
  Name: nest::ConnectLayers - connect two layers

  Synopsis: sourcelayer targetlayer connection_dict
  ConnectLayers -> -

  Description: Connects nodes in two topological layers.

  The parameters set in the input dictionary decides the nature
  of the connection pattern being created. Please see parameter
  list below for a detailed description of these variables.

  The connections are created by iterating through either the
  source or the target layer, consecutively connecting each node
  to a region in the opposing layer.

  Parameters:
  sourcelayer  - NodeCollection for source layer
  targetlayer  - NodeCollection for target layer

  connection_dict - dictionary containing any of the following
                    elements:

  ------------------------------------------------------------------
  Connection dictionary parameters:
  ------------------------------------------------------------------
  Parameter name: connection-type

  Type: string

  Parameter description:

  Decides the type of connection pattern being created (i.e.
  convergent or divergent topological connection). A convergent
  topological connection is a connection between a source region
  and a target node. A divergent topological connection is a
  connection between a source node and a target region. A convergent
  topological connection can also be called a receptive field connection.
  A divergent topological connection can also be called a projective
  field connection. A one-to-one connection can be created by setting
  the size of the source or target region equal to one. The connection
  type has particular effect on the connection pattern when used together
  with the number_of_connections variable.


  Parameter name: mask

  Type: dictionary

  Parameter description:

  The mask defines the region used in the connection type described
  above. There exists a selection of many different region sizes and
  shapes. Examples are the grid region, the rectangular, circular or
  doughnut region.

  The grid region takes an optional anchor parameter. The anchor
  parameter indicates which node of the grid region is aligned with
  the source node.


  Parameter name: weights, delays and kernel

  Type: dictionary

  Parameter description:

  These parameters can be initialised in many ways. Either as a constant
  value, with the help of a dictionary, or in an array (only for fixed
  grid layers). The dictionary can be of type gaussian, 2D gaussian,
  linear, exponential and other.


  Parameter name: source

  Type: dictionary

  Parameter description:

  The source dictionary enables us to give further detail on
  how the nodes in the source layer used in the connection function
  should be processed.

  Parameters:
  model*             literal
  lid^               integer

  *modeltype (i.e. /iaf_psc_alpha) of nodes that should be connected to
  in the layer. All nodes are used if this variable isn't set.
  ^Nesting depth of nodes that should be connected to. All layers are used
  if this variable isn't set.


  Parameter name: target

  Type: dictionary

  Parameter description:

  See description for source dictionary.


  Parameter name: number_of_connections

  Type: integer

  Parameter description:

  Maximum number of connections that each iterating node is allowed.
  The actual connections being created are picked at random from all
  the candidate connections.


      Parameter name: synapse_model

      Type: literal

      Parameter description:

      The synapse model to be used for creating the connection.
.
  Parameter name: allow_autapses

  Type: bool

  Parameter description: Used together with the number_of_connections option to
  indicate if autapses are allowed.


  Parameter name: allow_multapses

  Type: bool

  Parameter description: Used together with the number_of_connections option to
  indicate if multapses are allowed.

  ------------------------------------------------------------------

  Example:

  %Create source layer with CreateLayer
  << /rows 15
     /columns 43
     /extent [1.0 2.0]
     /elements /iaf_psc_alpha
  >> /src_dictionary Set

  src_dictionary CreateLayer /src Set

  %Create target layer with CreateLayer
  %%Create layer
  << /rows 34
     /columns 71
     /extent [3.0 1.0]
     /elements /iaf_psc_alpha
  >> /tgt_dictionary Set

  tgt_dictionary CreateLayer /tgt Set

  <<  /connection_type (convergent)
      /mask << /grid << /rows 2 /columns 3 >>
               /anchor << /row 4 /column 2 >> >>
      /weight 2.3
      /delay [2.3 1.2 3.2 1.3 2.3 1.2]
      /kernel << /gaussian << /sigma 1.2 /p_center 1.41 >> >>
      /synapse_model /stdp_synapse

  >> /parameters Set

  src tgt parameters ConnectLayers

  Author: Håkon Enger, Kittel Austvoll

  SeeAlso: nest::CreateLayer
*/
void
NestModule::ConnectLayers_g_g_DFunction::execute( SLIInterpreter* i ) const
{
  kernel().connection_manager.sw_construction_connect.start();

  i->assert_stack_load( 3 );

  const NodeCollectionDatum source = getValue< NodeCollectionDatum >( i->OStack.pick( 2 ) );
  const NodeCollectionDatum target = getValue< NodeCollectionDatum >( i->OStack.pick( 1 ) );
  const DictionaryDatum connection_dict = getValue< DictionaryDatum >( i->OStack.pick( 0 ) );

  connect_layers( source, target, connection_dict );

  i->OStack.pop( 3 );
  i->EStack.pop();

  kernel().connection_manager.sw_construction_connect.stop();
}

/** @BeginDocumentation

  Name: nest::GetLayerStatus - return information about layer

  Synopsis:
  layer GetLayerStatus -> dict

  Parameters:
  layer - NodeCollection representing layer

  Returns:
  Status dictionary with information about layer
 */
void
NestModule::GetLayerStatus_gFunction::execute( SLIInterpreter* i ) const
{
  i->assert_stack_load( 1 );

  const NodeCollectionDatum layer = getValue< NodeCollectionDatum >( i->OStack.pick( 0 ) );

  DictionaryDatum result = get_layer_status( layer );

  i->OStack.pop( 1 );
  i->OStack.push( result );
  i->EStack.pop();
}

/** @BeginDocumentation
  Name: nest::DumpLayerNodes - write information about layer nodes to file

  Synopsis: ostream layer DumpLayerNodes -> ostream

  Parameters:
  ostream - open output stream
  layer   - NodeCollection for layer

  Description:
  Write information about each element in the given layer to the
  output stream. The file format is one line per element with the
  following contents:

  node ID x-position y-position [z-position]

  X and y position are given as physical coordinates in the extent,
  not as grid positions. The number of decimals can be controlled by
  calling setprecision on the output stream before calling DumpLayerNodes.

  Remarks:
  In distributed simulations, this function should only be called for
  MPI rank 0. If you call it on several MPI ranks, you must use a
  different file name on each.

  Examples:

  /my_layer << /rows 5 /columns 4 /elements /iaf_psc_alpha >> CreateLayer def

  (my_layer_dump.lyr) (w) file
  my_layer DumpLayerNodes
  close

  Author: Kittel Austvoll, Hans Ekkehard Plesser

  SeeAlso: nest::DumpLayerConnections, setprecision
*/
void
NestModule::DumpLayerNodes_os_gFunction::execute( SLIInterpreter* i ) const
{
  i->assert_stack_load( 2 );

  const NodeCollectionDatum layer = getValue< NodeCollectionDatum >( i->OStack.pick( 0 ) );
  OstreamDatum out = getValue< OstreamDatum >( i->OStack.pick( 1 ) );

  dump_layer_nodes( layer, out );

  i->OStack.pop( 1 ); // leave ostream on stack
  i->EStack.pop();
}

/** @BeginDocumentation
  Name: nest::DumpLayerConnections - prints a list of the connections of the
                                         nodes in the layer to file

  Synopsis: ostream source_layer synapse_model DumpLayerConnections ->
                                                                         ostream

  Parameters:
  ostream          - open outputstream
  source_layer     - NodeCollection for layer
  synapse_model    - synapse model (literal)

  Description:
  Dumps information about all connections of the given type having their source
  in the given layer to the given output stream. The data format is one line per
  connection as follows:

  source_node_id target_node_id weight delay displacement[x,y,z]

  where displacement are up to three coordinates of the vector from the source
  to the target node. If targets do not have positions (eg. spike recorders
  outside any layer), NaN is written for each displacement coordinate.

  Remarks:
  For distributed simulations
  - this function will dump the connections with local targets only.
  - the user is responsible for writing to a different output stream (file)
    on each MPI process.

  Examples:

  (out.cnn) (w) file layer_node_id /static_synapse PrintLayerConnections close

  Author: Kittel Austvoll, Hans Ekkehard Plesser

  SeeAlso: nest::DumpLayerNodes
*/

void
NestModule::DumpLayerConnections_os_g_g_lFunction::execute( SLIInterpreter* i ) const
{
  i->assert_stack_load( 4 );

  OstreamDatum out_file = getValue< OstreamDatum >( i->OStack.pick( 3 ) );
  const NodeCollectionDatum source_layer = getValue< NodeCollectionDatum >( i->OStack.pick( 2 ) );
  const NodeCollectionDatum target_layer = getValue< NodeCollectionDatum >( i->OStack.pick( 1 ) );
  const Token syn_model = i->OStack.pick( 0 );

  dump_layer_connections( syn_model, source_layer, target_layer, out_file );

  i->OStack.pop( 3 ); // leave ostream on stack
  i->EStack.pop();
}

void
NestModule::Cvdict_MFunction::execute( SLIInterpreter* i ) const
{
  i->assert_stack_load( 1 );

  MaskDatum mask = getValue< MaskDatum >( i->OStack.pick( 0 ) );
  DictionaryDatum dict = mask->get_dict();

  i->OStack.pop();
  i->OStack.push( dict );
  i->EStack.pop();
}


void
NestModule::SelectNodesByMask_g_a_MFunction::execute( SLIInterpreter* i ) const
{
  i->assert_stack_load( 3 );

  const NodeCollectionDatum layer_nc = getValue< NodeCollectionDatum >( i->OStack.pick( 2 ) );
  std::vector< double > anchor = getValue< std::vector< double > >( i->OStack.pick( 1 ) );
  MaskDatum mask = getValue< MaskDatum >( i->OStack.pick( 0 ) );

  std::vector< index > mask_node_ids;

  const int dim = anchor.size();

  if ( dim != 2 and dim != 3 )
  {
    throw BadProperty( "Center must be 2- or 3-dimensional." );
  }

  AbstractLayerPTR abstract_layer = get_layer( layer_nc );

  if ( dim == 2 )
  {
    Layer< 2 >* layer = dynamic_cast< Layer< 2 >* >( abstract_layer.get() );
    if ( not layer )
    {
      throw TypeMismatch( "2D layer", "other type" );
    }

    MaskedLayer< 2 > ml = MaskedLayer< 2 >( *layer, mask, false, layer_nc );

    for ( Ntree< 2, index >::masked_iterator it = ml.begin( Position< 2 >( anchor[ 0 ], anchor[ 1 ] ) ); it != ml.end();
          ++it )
    {
      mask_node_ids.push_back( it->second );
    }
  }
  else
  {
    Layer< 3 >* layer = dynamic_cast< Layer< 3 >* >( abstract_layer.get() );
    if ( not layer )
    {
      throw TypeMismatch( "3D layer", "other type" );
    }

    MaskedLayer< 3 > ml = MaskedLayer< 3 >( *layer, mask, false, layer_nc );

    for ( Ntree< 3, index >::masked_iterator it = ml.begin( Position< 3 >( anchor[ 0 ], anchor[ 1 ], anchor[ 2 ] ) );
          it != ml.end();
          ++it )
    {
      mask_node_ids.push_back( it->second );
    }
  }

  i->OStack.pop( 3 );
  i->OStack.push( mask_node_ids );
  i->EStack.pop();
}


void
NestModule::init( SLIInterpreter* i )
{
  ConnectionType.settypename( "connectiontype" );
  ConnectionType.setdefaultaction( SLIInterpreter::datatypefunction );

  MaskType.settypename( "masktype" );
  MaskType.setdefaultaction( SLIInterpreter::datatypefunction );

  NodeCollectionType.settypename( "nodecollectiontype" );
  NodeCollectionType.setdefaultaction( SLIInterpreter::datatypefunction );

  NodeCollectionIteratorType.settypename( "nodecollectioniteratortype" );
  NodeCollectionIteratorType.setdefaultaction( SLIInterpreter::datatypefunction );

  ParameterType.settypename( "parametertype" );
  ParameterType.setdefaultaction( SLIInterpreter::datatypefunction );

  // register interface functions with interpreter

  i->createcommand( "SetStatus_id", &setstatus_idfunction );
  i->createcommand( "SetStatus_CD", &setstatus_CDfunction );
  i->createcommand( "SetStatus_aa", &setstatus_aafunction );
  i->createcommand( "SetKernelStatus", &setkernelstatus_Dfunction );

  i->createcommand( "GetStatus_g", &getstatus_gfunction );
  i->createcommand( "GetStatus_i", &getstatus_ifunction );
  i->createcommand( "GetStatus_C", &getstatus_Cfunction );
  i->createcommand( "GetStatus_a", &getstatus_afunction );
  i->createcommand( "GetMetadata_g", &getmetadata_gfunction );
  i->createcommand( "GetKernelStatus", &getkernelstatus_function );

  i->createcommand( "GetConnections_D", &getconnections_Dfunction );
  i->createcommand( "cva_C", &cva_cfunction );

  i->createcommand( "Simulate_d", &simulatefunction );
  i->createcommand( "Run_d", &runfunction );
  i->createcommand( "Prepare", &preparefunction );
  i->createcommand( "Cleanup", &cleanupfunction );

  i->createcommand( "CopyModel_l_l_D", &copymodel_l_l_Dfunction );
  i->createcommand( "SetDefaults_l_D", &setdefaults_l_Dfunction );
  i->createcommand( "GetDefaults_l", &getdefaults_lfunction );

  i->createcommand( "Create_l_i", &create_l_ifunction );

  i->createcommand( "GetNodes_D_b", &getnodes_D_bfunction );

  i->createcommand( "mul_P_P", &mul_P_Pfunction );
  i->createcommand( "div_P_P", &div_P_Pfunction );
  i->createcommand( "add_P_P", &add_P_Pfunction );
  i->createcommand( "sub_P_P", &sub_P_Pfunction );

  i->createcommand( "compare_P_P_D", &compare_P_P_Dfunction );
  i->createcommand( "conditional_P_P_P", &conditional_P_P_Pfunction );

  i->createcommand( "min_P_d", &min_P_dfunction );
  i->createcommand( "max_P_d", &max_P_dfunction );
  i->createcommand( "redraw_P_d_d", &redraw_P_d_dfunction );

  i->createcommand( "exp_P", &exp_Pfunction );
  i->createcommand( "sin_P", &sin_Pfunction );
  i->createcommand( "cos_P", &cos_Pfunction );
  i->createcommand( "pow_P_d", &pow_P_dfunction );

  i->createcommand( "dimension2d_P_P", &dimension2d_P_Pfunction );
  i->createcommand( "dimension3d_P_P_P", &dimension3d_P_P_Pfunction );

  i->createcommand( "CreateParameter_D", &createparameter_Dfunction );

  i->createcommand( "GetValue_P", &getvalue_Pfunction );
  i->createcommand( "IsSpatial_P", &isspatial_Pfunction );
  i->createcommand( "Apply_P_D", &apply_P_Dfunction );
  i->createcommand( "Apply_P_g", &apply_P_gfunction );

  i->createcommand( "Connect_g_g_D_D", &connect_g_g_D_Dfunction );
  i->createcommand( "Connect_g_g_D_a", &connect_g_g_D_afunction );

  i->createcommand( "ResetKernel", &resetkernelfunction );

  i->createcommand( "MemoryInfo", &memoryinfofunction );

  i->createcommand( "PrintNodes", &printnodesfunction );
  i->createcommand( "PrintNodesToStream", &printnodestostreamfunction );

  i->createcommand( "Rank", &rankfunction );
  i->createcommand( "NumProcesses", &numprocessesfunction );
  i->createcommand( "SetFakeNumProcesses", &setfakenumprocesses_ifunction );
  i->createcommand( "SyncProcesses", &syncprocessesfunction );
  i->createcommand( "TimeCommunication_i_i_b", &timecommunication_i_i_bfunction );
  i->createcommand( "TimeCommunicationv_i_i", &timecommunicationv_i_ifunction );
  i->createcommand( "TimeCommunicationAlltoall_i_i", &timecommunicationalltoall_i_ifunction );
  i->createcommand( "TimeCommunicationAlltoallv_i_i", &timecommunicationalltoallv_i_ifunction );
  i->createcommand( "ProcessorName", &processornamefunction );
#ifdef HAVE_MPI
  i->createcommand( "MPI_Abort", &mpiabort_ifunction );
#endif

  i->createcommand( "cvdict_C", &cvdict_Cfunction );

  i->createcommand( "cvnodecollection_i_i", &cvnodecollection_i_ifunction );
  i->createcommand( "cvnodecollection_ia", &cvnodecollection_iafunction );
  i->createcommand( "cvnodecollection_iv", &cvnodecollection_ivfunction );
  i->createcommand( "cva_g", &cva_gfunction );
  i->createcommand( "size_g", &size_gfunction );
  i->createcommand( "ValidQ_g", &validq_gfunction );
  i->createcommand( "join_g_g", &join_g_gfunction );
  i->createcommand( "MemberQ_g_i", &memberq_g_ifunction );
  i->createcommand( "Find_g_i", &find_g_ifunction );
  i->createcommand( "eq_g", &eq_gfunction );
  i->createcommand( ":beginiterator_g", &beginiterator_gfunction );
  i->createcommand( ":enditerator_g", &enditerator_gfunction );
  i->createcommand( ":getnodeid_q", &getnodeid_qfunction );
  i->createcommand( ":getnodeidmodelid_q", &getnodeidmodelid_qfunction );
  i->createcommand( ":next_q", &next_qfunction );
  i->createcommand( ":eq_q_q", &eq_q_qfunction );
  i->createcommand( ":lt_q_q", &lt_q_qfunction );
  i->createcommand( "get_g_i", &get_g_ifunction );
  i->createcommand( "Take_g_a", &take_g_afunction );

#ifdef HAVE_MUSIC
  i->createcommand( "SetAcceptableLatency", &setacceptablelatency_l_dfunction );
  i->createcommand( "SetMaxBuffered", &setmaxbuffered_l_ifunction );
#endif
  i->createcommand( "EnableStructuralPlasticity", &enablestructuralplasticity_function );
  i->createcommand( "DisableStructuralPlasticity", &disablestructuralplasticity_function );
  i->createcommand( "Disconnect_g_g_D_D", &disconnect_g_g_D_Dfunction );

  i->createcommand( "SetStdpEps", &setstdpeps_dfunction );

  // SLI functions for spatial networks
  i->createcommand( "CreateLayer_D_D", &createlayer_D_Dfunction );
  i->createcommand( "GetPosition_g", &getposition_gfunction );
  i->createcommand( "Displacement_g_g", &displacement_g_gfunction );
  i->createcommand( "Displacement_a_g", &displacement_a_gfunction );
  i->createcommand( "Distance_g_g", &distance_g_gfunction );
  i->createcommand( "Distance_a_g", &distance_a_gfunction );
  i->createcommand( "Distance_a", &distance_afunction );
  i->createcommand( "CreateMask_D", &createmask_Dfunction );
  i->createcommand( "Inside_a_M", &inside_a_Mfunction );
  i->createcommand( "and_M_M", &and_M_Mfunction );
  i->createcommand( "or_M_M", &or_M_Mfunction );
  i->createcommand( "sub_M_M", &sub_M_Mfunction );
  i->createcommand( "ConnectLayers_g_g_D", &connectlayers_g_g_Dfunction );
  i->createcommand( "GetLayerStatus_g", &getlayerstatus_gfunction );
  i->createcommand( "DumpLayerNodes_os_g", &dumplayernodes_os_gfunction );
  i->createcommand( "DumpLayerConnections_os_g_g_l", &dumplayerconnections_os_g_g_lfunction );
  i->createcommand( "cvdict_M", &cvdict_Mfunction );
  i->createcommand( "SelectNodesByMask_g_a_M", &selectnodesbymask_g_a_Mfunction );


  // Add connection rules
  kernel().connection_manager.register_conn_builder< OneToOneBuilder >( "one_to_one" );
  kernel().connection_manager.register_conn_builder< AllToAllBuilder >( "all_to_all" );
  kernel().connection_manager.register_conn_builder< FixedInDegreeBuilder >( "fixed_indegree" );
  kernel().connection_manager.register_conn_builder< FixedOutDegreeBuilder >( "fixed_outdegree" );
  kernel().connection_manager.register_conn_builder< BernoulliBuilder >( "pairwise_bernoulli" );
  kernel().connection_manager.register_conn_builder< SymmetricBernoulliBuilder >( "symmetric_pairwise_bernoulli" );
  kernel().connection_manager.register_conn_builder< FixedTotalNumberBuilder >( "fixed_total_number" );
#ifdef HAVE_LIBNEUROSIM
  kernel().connection_manager.register_conn_builder< ConnectionGeneratorBuilder >( "conngen" );
#endif

  // Add MSP growth curves
  kernel().sp_manager.register_growth_curve< GrowthCurveSigmoid >( "sigmoid" );
  kernel().sp_manager.register_growth_curve< GrowthCurveGaussian >( "gaussian" );
  kernel().sp_manager.register_growth_curve< GrowthCurveLinear >( "linear" );

  Token statusd = i->baselookup( Name( "statusdict" ) );
  DictionaryDatum dd = getValue< DictionaryDatum >( statusd );
  dd->insert( Name( "kernelname" ), new StringDatum( "NEST" ) );
  dd->insert( Name( "is_mpi" ), new BoolDatum( kernel().mpi_manager.is_mpi_used() ) );

  register_parameter< ConstantParameter >( "constant" );
  register_parameter< UniformParameter >( "uniform" );
  register_parameter< UniformIntParameter >( "uniform_int" );
  register_parameter< NormalParameter >( "normal" );
  register_parameter< LognormalParameter >( "lognormal" );
  register_parameter< ExponentialParameter >( "exponential" );
  register_parameter< NodePosParameter >( "position" );
  register_parameter< SpatialDistanceParameter >( "distance" );

#ifdef HAVE_LIBNEUROSIM
  i->createcommand( "CGParse", &cgparse_sfunction );
  i->createcommand( "CGParseFile", &cgparsefile_sfunction );
  i->createcommand( "CGSelectImplementation", &cgselectimplementation_s_sfunction );
#endif

  register_mask< BallMask< 2 > >();
  register_mask< BallMask< 3 > >();
  register_mask< EllipseMask< 2 > >();
  register_mask< EllipseMask< 3 > >();
  register_mask< BoxMask< 2 > >();
  register_mask< BoxMask< 3 > >();
  register_mask( "doughnut", create_doughnut );
  register_mask< GridMask< 2 > >();
}

} // namespace nest<|MERGE_RESOLUTION|>--- conflicted
+++ resolved
@@ -327,11 +327,7 @@
 
    Author: docu by Sirko Straube
 
-<<<<<<< HEAD
-   SeeAlso: ShowStatus, GetStatus, GetKernelStatus, info, Set, SetStatus_v, SetStatus_dict
-=======
-   SeeAlso: ShowStatus, GetStatus, GetKernelStatus, info, modeldict, Set, SetStatus_dict
->>>>>>> 5d011159
+   SeeAlso: ShowStatus, GetStatus, GetKernelStatus, info, Set, SetStatus_dict
 */
 void
 NestModule::SetStatus_idFunction::execute( SLIInterpreter* i ) const
