/*
 *  gid_collection.h
 *
 *  This file is part of NEST.
 *
 *  Copyright (C) 2004 The NEST Initiative
 *
 *  NEST is free software: you can redistribute it and/or modify
 *  it under the terms of the GNU General Public License as published by
 *  the Free Software Foundation, either version 2 of the License, or
 *  (at your option) any later version.
 *
 *  NEST is distributed in the hope that it will be useful,
 *  but WITHOUT ANY WARRANTY; without even the implied warranty of
 *  MERCHANTABILITY or FITNESS FOR A PARTICULAR PURPOSE.  See the
 *  GNU General Public License for more details.
 *
 *  You should have received a copy of the GNU General Public License
 *  along with NEST.  If not, see <http://www.gnu.org/licenses/>.
 *
 */

#ifndef GID_COLLECTION_H
#define GID_COLLECTION_H

// C++ includes:
#include <ostream>
#include <stdexcept> // out_of_range
#include <vector>

// Includes from libnestuil:
#include "lockptr.h"

// Includes from nestkernel:
#include "exceptions.h"
#include "nest_types.h"

// Includes from sli:
#include "arraydatum.h"
#include "tokenarray.h"

namespace nest
{
class GIDCollection;
class GIDCollectionPrimitive;
class GIDCollectionComposite;
class GIDCollectionMetadata;

typedef lockPTR< GIDCollection > GIDCollectionPTR;
typedef lockPTR< GIDCollectionMetadata > GIDCollectionMetadataPTR;

/**
 * Class for Metadata attached to GIDCollection.
 *
 * NEST modules that want to add metadata to GIDCollections they
 * create need to implement their own concrete subclass.
 */
class GIDCollectionMetadata
{
public:
  GIDCollectionMetadata()
  {
  }
  virtual ~GIDCollectionMetadata()
  {
  }
};

class GIDPair
{
public:
  index gid;
  index model_id;
};

class gc_const_iterator
{
private:
  index current_gid_;
  index current_gc_;
  GIDCollectionPrimitive const * const prim_collection_;
  GIDCollectionComposite const * const comp_collection_;

public:
  gc_const_iterator( const GIDCollectionPrimitive& collection, index current )
    : current_gid_( current )
    , current_gc_( 0 )
    , prim_collection_( &collection )
    , comp_collection_( 0 )
  {
  }
  gc_const_iterator( const GIDCollectionComposite& collection, index current_gc,
                     index current )
    : current_gid_( current )
    , current_gc_( current_gc )
    , prim_collection_( 0 )
    , comp_collection_( &collection )
  {
  }
  GIDPair operator*() const;
  bool operator!=( const gc_const_iterator& rhs ) const;
  
  gc_const_iterator& operator++();
};


class GIDCollection
{
  friend class gc_const_iterator;

public:
  typedef gc_const_iterator const_iterator;

<<<<<<< HEAD
  virtual ~GIDCollection() {}
  
  GIDCollectionPTR create_GIDCollection( index first, index last ) const;
  GIDCollectionPTR create_GIDCollection( IntVectorDatum gids ) const;
  GIDCollectionPTR create_GIDCollection( TokenArray gids ) const;
  GIDCollectionPTR create_GIDCollection( const ArrayDatum iterable ) const;
=======
  virtual ~GIDCollection()
  {
  }
>>>>>>> 9f296b54

  virtual void print_me( std::ostream& ) const = 0;

  virtual index operator[]( size_t ) const = 0;
  virtual bool operator==( GIDCollectionPTR ) const = 0;
  virtual bool operator!=( GIDCollectionPTR ) const;

  virtual const_iterator begin() const = 0;
  virtual const_iterator end() const = 0;

  virtual ArrayDatum to_array() const = 0;

  virtual size_t size() const = 0;

  virtual bool contains( index gid ) const = 0;
  virtual GIDCollectionPTR
  slice( size_t first, size_t last, size_t step ) const = 0;

  virtual void set_metadata( GIDCollectionMetadataPTR );

  virtual GIDCollectionMetadataPTR get_metadata() const = 0;
};

class GIDCollectionPrimitive : public GIDCollection
{
  friend class gc_const_iterator;

private:
  index first_;
  index last_;
  index model_id_;
  GIDCollectionMetadataPTR metadata_;

public:
  typedef gc_const_iterator const_iterator;
<<<<<<< HEAD
  
  GIDCollectionPrimitive( index first, index last, index model_id,
		                      GIDCollectionMetadataPTR );
=======

  GIDCollectionPrimitive( index first,
    index last,
    index model_id,
    GIDCollectionMetadataPTR );
>>>>>>> 9f296b54
  GIDCollectionPrimitive( index first, index last, index model_id );
  GIDCollectionPrimitive( index first, index last );
  GIDCollectionPrimitive( const GIDCollectionPrimitive& );

  void print_me( std::ostream& ) const;

  index operator[]( const size_t ) const;
  bool operator==( const GIDCollectionPTR rhs ) const;
  bool operator==( const GIDCollectionPrimitive& rhs ) const;

  const_iterator begin() const;
  const_iterator end() const;

  ArrayDatum to_array() const;

  size_t size() const;

  bool contains( index gid ) const;
  GIDCollectionPTR slice( size_t first, size_t last, size_t step = 1 ) const;

  void set_metadata( GIDCollectionMetadataPTR );

  GIDCollectionMetadataPTR get_metadata() const;
};

GIDCollectionPTR operator+( GIDCollectionPTR lhs, GIDCollectionPTR rhs );

class GIDCollectionComposite : public GIDCollection
{
<<<<<<< HEAD
	friend class gc_const_iterator;
private:
  std::vector<GIDCollectionPrimitive> parts_;
  size_t size_; // total number of GIDs
public:
  GIDCollectionComposite( const GIDCollectionPrimitive& prim,
		                      size_t start, size_t stop, size_t step );
  GIDCollectionComposite( const GIDCollectionComposite& ); 
  GIDCollectionComposite( const std::vector<GIDCollectionPrimitive> ); 
  
  void print_me( std::ostream& ) const;
  
  index operator[]( const size_t ) const;
  GIDCollectionPTR operator+( GIDCollectionPTR rhs ) const;
  GIDCollectionPTR operator+( const GIDCollectionPrimitive& rhs ) const;
  bool operator==( const GIDCollectionPTR rhs ) const;
  
  const_iterator begin() const;
  const_iterator end() const;
  
  size_t size() const;
  
  bool contains( index gid ) const;
  GIDCollectionPTR slice( size_t first, size_t last, size_t step=1 ) const;
  
  GIDCollectionMetadataPTR get_metadata() const;
=======
  friend class gc_const_iterator;

public:
  GIDCollectionComposite( const ArrayDatum iterable, index model_id );
  GIDCollectionComposite( index first, index last );
  GIDCollectionComposite( TokenArray gids );
  GIDCollectionComposite( IntVectorDatum gids );
  GIDCollectionComposite( const GIDCollectionPrimitive& prim,
    size_t start,
    size_t stop,
    size_t step );
>>>>>>> 9f296b54
};

inline bool GIDCollection::operator!=( GIDCollectionPTR rhs ) const
{
  return not( *this == rhs );
}

inline void GIDCollection::set_metadata( GIDCollectionMetadataPTR )
{
  throw KernelException( "Cannot set Metadata on this type of GIDCollection." );
}

inline GIDPair gc_const_iterator::operator*() const
{
  GIDPair gp;
  if ( prim_collection_ )
  {
    // primitive
    gp.gid = prim_collection_->first_ + current_gid_;
    gp.model_id = prim_collection_->model_id_;
  }
  else
  {
    // composite
    gp.gid = comp_collection_[ current_gc_ ][ current_gid_ ];
    gp.model_id = comp_collection_->parts_[ current_gc_ ].model_id_; 
  }
  return gp;
}

<<<<<<< HEAD
inline gc_const_iterator& gc_const_iterator::operator++()
=======
inline const gc_const_iterator gc_const_iterator::operator++()
>>>>>>> 9f296b54
{
  if ( prim_collection_ )
  {
    // primitive
    ++current_gid_;
    return *this;
  }
  else
  {
    // composite
    if ( comp_collection_[ current_gc_ ].contains( current_gid_ + 1 ) )
    {
      ++current_gid_;
    } 
    else
    {
      ++current_gc_;
      current_gid_ = 0;
    }
    return *this;
  }
}

inline bool gc_const_iterator::operator!=( const gc_const_iterator& rhs ) const
{
  return current_gid_ != rhs.current_gid_ and current_gc_ != rhs.current_gc_;
}

inline index GIDCollectionPrimitive::operator[]( const size_t idx ) const
{
  // throw exception if outside of GIDCollection
  if ( first_ + idx > last_ )
    throw std::out_of_range( "pos points outside of the GIDCollection" );
  return first_ + idx;
}

inline bool GIDCollectionPrimitive::operator==( GIDCollectionPTR rhs ) const
{
  GIDCollectionPrimitive const* const rhs_ptr =
    dynamic_cast< GIDCollectionPrimitive const* >( rhs.get() );
  rhs.unlock();
<<<<<<< HEAD
  
  return first_ == rhs_ptr->first_ and last_ == rhs_ptr->last_ and
		 model_id_ == rhs_ptr->model_id_ and metadata_ == rhs_ptr->metadata_;
}

inline bool GIDCollectionPrimitive::operator==( const GIDCollectionPrimitive& rhs ) const
{  
  return first_ == rhs.first_ and last_ == rhs.last_ and
		 model_id_ == rhs.model_id_ and metadata_ == rhs.metadata_;
}

inline GIDCollectionPrimitive::const_iterator GIDCollectionPrimitive::begin() const
=======

  return first_ == rhs_ptr->first_ and last_ == rhs_ptr->last_
    and model_id_ == rhs_ptr->model_id_ and metadata_ == rhs_ptr->metadata_;
}

inline GIDCollectionPrimitive::const_iterator
GIDCollectionPrimitive::begin() const
>>>>>>> 9f296b54
{
  return const_iterator( *this, 0 );
}

inline GIDCollectionPrimitive::const_iterator
GIDCollectionPrimitive::end() const
{
  return const_iterator( *this, size() );
}

inline size_t
GIDCollectionPrimitive::size() const
{
  return last_ - first_ + 1;
}

inline bool
GIDCollectionPrimitive::contains( index gid ) const
{
  return first_ <= gid and gid <= last_;
}

inline void
GIDCollectionPrimitive::set_metadata( GIDCollectionMetadataPTR meta )
{
  metadata_ = meta;
}

inline GIDCollectionMetadataPTR
GIDCollectionPrimitive::get_metadata() const
{
  return metadata_;
}


// composite []
inline index GIDCollectionComposite::operator[]( const size_t i ) const
{
  long tot_prev_gids = 0;
  for ( std::vector<GIDCollectionPrimitive>::const_iterator gc = parts_.begin();
       gc != parts_.end(); ++gc ) // iterate over GIDCollections
  {
    if ( tot_prev_gids + ( *gc ).size() > i ) // is i in current GIDCollection?
    {
      long local_i = i - tot_prev_gids; // get local i
      return ( *gc )[ local_i ];
    }
    else // if is not in current GIDCollection
    {
      tot_prev_gids += ( *gc ).size();
    }
  }
  // throw exception if outside of GIDCollection
  throw std::out_of_range( "pos points outside of the GIDCollection" );
}


// composite ==
inline bool 
GIDCollectionComposite::operator==( GIDCollectionPTR rhs ) const
{
  GIDCollectionComposite const * const rhs_ptr =
     dynamic_cast< GIDCollectionComposite const * >( rhs.get() );
  rhs.unlock();
  
  if ( size_ != rhs_ptr->size() || parts_.size() != rhs_ptr->parts_.size() )
  {
    return false;
  }
  std::vector<GIDCollectionPrimitive>::const_iterator rhs_gc = rhs_ptr->parts_.begin();
  for ( std::vector<GIDCollectionPrimitive>::const_iterator lhs_gc = parts_.begin();
        lhs_gc != parts_.end();
        ++lhs_gc, ++rhs_gc ) // iterate over GIDCollections
  {
    if ( not ( ( *lhs_gc ) == ( *rhs_gc ) ) )
    {
      return false;
    }
  }  
  return true;
}

// composite begin()
inline GIDCollectionComposite::const_iterator GIDCollectionComposite::begin() const
{
  //return const_iterator( *this, 0, 0 );
  return const_iterator( *this, 0, 0 );
}

//composite end()
inline GIDCollectionComposite::const_iterator GIDCollectionComposite::end() const
{
  //return const_iterator( *this, size(), parts_.size() );
  return const_iterator( *this, parts_.size(), parts_[ parts_.size() ].size() );
}

// composite size()
inline size_t GIDCollectionComposite::size() const
{
  return size_;
}

// composite contains()
inline bool GIDCollectionComposite::contains( index gid ) const
{
  for ( std::vector<GIDCollectionPrimitive>::const_iterator gc = parts_.begin();
       gc != parts_.end(); ++gc ) // iterate over GIDCollections
  {
    if ( ( *gc ).contains( gid ) )
    {
      return true;
    }
  }
  return false;
}

inline
GIDCollectionMetadataPTR
GIDCollectionComposite::get_metadata() const
{
  return parts_[0].get_metadata();
}

} // namespace nest

#endif /* #ifndef GID_COLLECTION_H */<|MERGE_RESOLUTION|>--- conflicted
+++ resolved
@@ -78,8 +78,8 @@
 private:
   index current_gid_;
   index current_gc_;
-  GIDCollectionPrimitive const * const prim_collection_;
-  GIDCollectionComposite const * const comp_collection_;
+  GIDCollectionPrimitive const* const prim_collection_;
+  GIDCollectionComposite const* const comp_collection_;
 
 public:
   gc_const_iterator( const GIDCollectionPrimitive& collection, index current )
@@ -89,8 +89,9 @@
     , comp_collection_( 0 )
   {
   }
-  gc_const_iterator( const GIDCollectionComposite& collection, index current_gc,
-                     index current )
+  gc_const_iterator( const GIDCollectionComposite& collection,
+    index current_gc,
+    index current )
     : current_gid_( current )
     , current_gc_( current_gc )
     , prim_collection_( 0 )
@@ -99,7 +100,7 @@
   }
   GIDPair operator*() const;
   bool operator!=( const gc_const_iterator& rhs ) const;
-  
+
   gc_const_iterator& operator++();
 };
 
@@ -111,22 +112,19 @@
 public:
   typedef gc_const_iterator const_iterator;
 
-<<<<<<< HEAD
-  virtual ~GIDCollection() {}
-  
+  virtual ~GIDCollection()
+  {
+  }
+
   GIDCollectionPTR create_GIDCollection( index first, index last ) const;
   GIDCollectionPTR create_GIDCollection( IntVectorDatum gids ) const;
   GIDCollectionPTR create_GIDCollection( TokenArray gids ) const;
   GIDCollectionPTR create_GIDCollection( const ArrayDatum iterable ) const;
-=======
-  virtual ~GIDCollection()
-  {
-  }
->>>>>>> 9f296b54
 
   virtual void print_me( std::ostream& ) const = 0;
 
   virtual index operator[]( size_t ) const = 0;
+  virtual GIDCollectionPTR operator+( GIDCollectionPTR ) const = 0;
   virtual bool operator==( GIDCollectionPTR ) const = 0;
   virtual bool operator!=( GIDCollectionPTR ) const;
 
@@ -158,17 +156,11 @@
 
 public:
   typedef gc_const_iterator const_iterator;
-<<<<<<< HEAD
-  
-  GIDCollectionPrimitive( index first, index last, index model_id,
-		                      GIDCollectionMetadataPTR );
-=======
 
   GIDCollectionPrimitive( index first,
     index last,
     index model_id,
     GIDCollectionMetadataPTR );
->>>>>>> 9f296b54
   GIDCollectionPrimitive( index first, index last, index model_id );
   GIDCollectionPrimitive( index first, index last );
   GIDCollectionPrimitive( const GIDCollectionPrimitive& );
@@ -176,6 +168,7 @@
   void print_me( std::ostream& ) const;
 
   index operator[]( const size_t ) const;
+  GIDCollectionPTR operator+( GIDCollectionPTR rhs ) const;
   bool operator==( const GIDCollectionPTR rhs ) const;
   bool operator==( const GIDCollectionPrimitive& rhs ) const;
 
@@ -198,46 +191,37 @@
 
 class GIDCollectionComposite : public GIDCollection
 {
-<<<<<<< HEAD
-	friend class gc_const_iterator;
+  friend class gc_const_iterator;
+
 private:
-  std::vector<GIDCollectionPrimitive> parts_;
+  std::vector< GIDCollectionPrimitive > parts_;
   size_t size_; // total number of GIDs
 public:
   GIDCollectionComposite( const GIDCollectionPrimitive& prim,
-		                      size_t start, size_t stop, size_t step );
-  GIDCollectionComposite( const GIDCollectionComposite& ); 
-  GIDCollectionComposite( const std::vector<GIDCollectionPrimitive> ); 
-  
+    size_t start,
+    size_t stop,
+    size_t step );
+  GIDCollectionComposite( const GIDCollectionComposite& );
+  GIDCollectionComposite( const std::vector< GIDCollectionPrimitive > );
+
   void print_me( std::ostream& ) const;
-  
+
   index operator[]( const size_t ) const;
   GIDCollectionPTR operator+( GIDCollectionPTR rhs ) const;
   GIDCollectionPTR operator+( const GIDCollectionPrimitive& rhs ) const;
   bool operator==( const GIDCollectionPTR rhs ) const;
-  
+
   const_iterator begin() const;
   const_iterator end() const;
-  
+
+  ArrayDatum to_array() const;
+
   size_t size() const;
-  
+
   bool contains( index gid ) const;
-  GIDCollectionPTR slice( size_t first, size_t last, size_t step=1 ) const;
-  
+  GIDCollectionPTR slice( size_t first, size_t last, size_t step = 1 ) const;
+
   GIDCollectionMetadataPTR get_metadata() const;
-=======
-  friend class gc_const_iterator;
-
-public:
-  GIDCollectionComposite( const ArrayDatum iterable, index model_id );
-  GIDCollectionComposite( index first, index last );
-  GIDCollectionComposite( TokenArray gids );
-  GIDCollectionComposite( IntVectorDatum gids );
-  GIDCollectionComposite( const GIDCollectionPrimitive& prim,
-    size_t start,
-    size_t stop,
-    size_t step );
->>>>>>> 9f296b54
 };
 
 inline bool GIDCollection::operator!=( GIDCollectionPTR rhs ) const
@@ -263,16 +247,12 @@
   {
     // composite
     gp.gid = comp_collection_[ current_gc_ ][ current_gid_ ];
-    gp.model_id = comp_collection_->parts_[ current_gc_ ].model_id_; 
+    gp.model_id = comp_collection_->parts_[ current_gc_ ].model_id_;
   }
   return gp;
 }
 
-<<<<<<< HEAD
 inline gc_const_iterator& gc_const_iterator::operator++()
-=======
-inline const gc_const_iterator gc_const_iterator::operator++()
->>>>>>> 9f296b54
 {
   if ( prim_collection_ )
   {
@@ -286,7 +266,7 @@
     if ( comp_collection_[ current_gc_ ].contains( current_gid_ + 1 ) )
     {
       ++current_gid_;
-    } 
+    }
     else
     {
       ++current_gc_;
@@ -314,28 +294,20 @@
   GIDCollectionPrimitive const* const rhs_ptr =
     dynamic_cast< GIDCollectionPrimitive const* >( rhs.get() );
   rhs.unlock();
-<<<<<<< HEAD
-  
-  return first_ == rhs_ptr->first_ and last_ == rhs_ptr->last_ and
-		 model_id_ == rhs_ptr->model_id_ and metadata_ == rhs_ptr->metadata_;
-}
-
-inline bool GIDCollectionPrimitive::operator==( const GIDCollectionPrimitive& rhs ) const
-{  
-  return first_ == rhs.first_ and last_ == rhs.last_ and
-		 model_id_ == rhs.model_id_ and metadata_ == rhs.metadata_;
-}
-
-inline GIDCollectionPrimitive::const_iterator GIDCollectionPrimitive::begin() const
-=======
 
   return first_ == rhs_ptr->first_ and last_ == rhs_ptr->last_
     and model_id_ == rhs_ptr->model_id_ and metadata_ == rhs_ptr->metadata_;
 }
 
+inline bool GIDCollectionPrimitive::operator==(
+  const GIDCollectionPrimitive& rhs ) const
+{
+  return first_ == rhs.first_ and last_ == rhs.last_
+    and model_id_ == rhs.model_id_ and metadata_ == rhs.metadata_;
+}
+
 inline GIDCollectionPrimitive::const_iterator
 GIDCollectionPrimitive::begin() const
->>>>>>> 9f296b54
 {
   return const_iterator( *this, 0 );
 }
@@ -375,8 +347,10 @@
 inline index GIDCollectionComposite::operator[]( const size_t i ) const
 {
   long tot_prev_gids = 0;
-  for ( std::vector<GIDCollectionPrimitive>::const_iterator gc = parts_.begin();
-       gc != parts_.end(); ++gc ) // iterate over GIDCollections
+  for (
+    std::vector< GIDCollectionPrimitive >::const_iterator gc = parts_.begin();
+    gc != parts_.end();
+    ++gc ) // iterate over GIDCollections
   {
     if ( tot_prev_gids + ( *gc ).size() > i ) // is i in current GIDCollection?
     {
@@ -394,55 +368,62 @@
 
 
 // composite ==
-inline bool 
-GIDCollectionComposite::operator==( GIDCollectionPTR rhs ) const
-{
-  GIDCollectionComposite const * const rhs_ptr =
-     dynamic_cast< GIDCollectionComposite const * >( rhs.get() );
+inline bool GIDCollectionComposite::operator==( GIDCollectionPTR rhs ) const
+{
+  GIDCollectionComposite const* const rhs_ptr =
+    dynamic_cast< GIDCollectionComposite const* >( rhs.get() );
   rhs.unlock();
-  
+
   if ( size_ != rhs_ptr->size() || parts_.size() != rhs_ptr->parts_.size() )
   {
     return false;
   }
-  std::vector<GIDCollectionPrimitive>::const_iterator rhs_gc = rhs_ptr->parts_.begin();
-  for ( std::vector<GIDCollectionPrimitive>::const_iterator lhs_gc = parts_.begin();
+  std::vector< GIDCollectionPrimitive >::const_iterator rhs_gc =
+    rhs_ptr->parts_.begin();
+  for ( std::vector< GIDCollectionPrimitive >::const_iterator
+          lhs_gc = parts_.begin();
         lhs_gc != parts_.end();
         ++lhs_gc, ++rhs_gc ) // iterate over GIDCollections
   {
-    if ( not ( ( *lhs_gc ) == ( *rhs_gc ) ) )
+    if ( not( ( *lhs_gc ) == ( *rhs_gc ) ) )
     {
       return false;
     }
-  }  
+  }
   return true;
 }
 
 // composite begin()
-inline GIDCollectionComposite::const_iterator GIDCollectionComposite::begin() const
-{
-  //return const_iterator( *this, 0, 0 );
+inline GIDCollectionComposite::const_iterator
+GIDCollectionComposite::begin() const
+{
+  // return const_iterator( *this, 0, 0 );
   return const_iterator( *this, 0, 0 );
 }
 
-//composite end()
-inline GIDCollectionComposite::const_iterator GIDCollectionComposite::end() const
-{
-  //return const_iterator( *this, size(), parts_.size() );
+// composite end()
+inline GIDCollectionComposite::const_iterator
+GIDCollectionComposite::end() const
+{
+  // return const_iterator( *this, size(), parts_.size() );
   return const_iterator( *this, parts_.size(), parts_[ parts_.size() ].size() );
 }
 
 // composite size()
-inline size_t GIDCollectionComposite::size() const
+inline size_t
+GIDCollectionComposite::size() const
 {
   return size_;
 }
 
 // composite contains()
-inline bool GIDCollectionComposite::contains( index gid ) const
-{
-  for ( std::vector<GIDCollectionPrimitive>::const_iterator gc = parts_.begin();
-       gc != parts_.end(); ++gc ) // iterate over GIDCollections
+inline bool
+GIDCollectionComposite::contains( index gid ) const
+{
+  for (
+    std::vector< GIDCollectionPrimitive >::const_iterator gc = parts_.begin();
+    gc != parts_.end();
+    ++gc ) // iterate over GIDCollections
   {
     if ( ( *gc ).contains( gid ) )
     {
@@ -452,11 +433,10 @@
   return false;
 }
 
-inline
-GIDCollectionMetadataPTR
+inline GIDCollectionMetadataPTR
 GIDCollectionComposite::get_metadata() const
 {
-  return parts_[0].get_metadata();
+  return parts_[ 0 ].get_metadata();
 }
 
 } // namespace nest
