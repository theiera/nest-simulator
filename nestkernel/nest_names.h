/*
 *  nest_names.h
 *
 *  This file is part of NEST.
 *
 *  Copyright (C) 2004 The NEST Initiative
 *
 *  NEST is free software: you can redistribute it and/or modify
 *  it under the terms of the GNU General Public License as published by
 *  the Free Software Foundation, either version 2 of the License, or
 *  (at your option) any later version.
 *
 *  NEST is distributed in the hope that it will be useful,
 *  but WITHOUT ANY WARRANTY; without even the implied warranty of
 *  MERCHANTABILITY or FITNESS FOR A PARTICULAR PURPOSE.  See the
 *  GNU General Public License for more details.
 *
 *  You should have received a copy of the GNU General Public License
 *  along with NEST.  If not, see <http://www.gnu.org/licenses/>.
 *
 */

#ifndef NEST_NAMES_H
#define NEST_NAMES_H

// Includes from sli:
#include "name.h"

namespace nest
{

/**
 * This namespace contains global Name objects. These can be used in
 * Node::get_status and Node::set_status to make data exchange more
 * efficient and consistent. Creating a Name from a std::string is in
 * O(log n), for n the number of Names already created. Using
 * predefined names makes data exchange much more efficient as it
 * uses integer comparisons instead of string comparisons internally.
 *
 * The Name declarations below and the definitions in nest_names.cpp
 * are sorted alphabetically with lower case letters preceding upper
 * case letters. The ordering of the names has to be the same in both
 * this file and the .cpp file.
 *
 * See testsuite/unittests/test_unused_names.py for a test that checks
 * if a) Name declarations and definitions are consistent
 *    b) all Name objects defined are also actually used.
 */
namespace names
{

extern const Name a;
extern const Name a_acausal;
extern const Name a_causal;
extern const Name A_minus;
extern const Name A_plus;
extern const Name a_thresh_th;
extern const Name a_thresh_tl;
extern const Name acceptable_latency;
extern const Name accumulator;
extern const Name Act_h;
extern const Name Act_m;
extern const Name activity;
extern const Name ahp_bug;
extern const Name allow_offgrid_spikes;
extern const Name allow_offgrid_times;
extern const Name alpha;
extern const Name alpha_1;
extern const Name alpha_2;
extern const Name Aminus;
extern const Name Aminus_triplet;
extern const Name AMPA;
extern const Name amplitude;
extern const Name amplitude_times;
extern const Name amplitude_values;
extern const Name Aplus;
extern const Name Aplus_triplet;
extern const Name archiver_length;
extern const Name autapses;
extern const Name available;

extern const Name b;
extern const Name beta;
extern const Name beta_Ca;
extern const Name binary;

extern const Name c;
extern const Name c_1;
extern const Name c_2;
extern const Name c_3;
extern const Name C_m;
extern const Name Ca;
extern const Name calibrate;
extern const Name calibrate_node;
extern const Name capacity;
extern const Name clear;
extern const Name close_after_simulate;
extern const Name close_on_reset;
extern const Name configbit_0;
extern const Name configbit_1;
extern const Name connection_count;
extern const Name consistent_integration;
extern const Name continuous;
extern const Name count_covariance;
extern const Name count_histogram;
extern const Name covariance;
extern const Name currents;
extern const Name customdict;

extern const Name d;
extern const Name data;
extern const Name data_path;
extern const Name data_prefix;
extern const Name dead_time;
extern const Name dead_time_random;
extern const Name dead_time_shape;
extern const Name delay;
extern const Name delays;
extern const Name deliver_interval;
extern const Name delta_P;
extern const Name Delta_T;
extern const Name delta_tau;
extern const Name delta_u;
extern const Name Delta_V;
extern const Name dg;
extern const Name dg_ex;
extern const Name dg_in;
extern const Name dI_syn_ex;
extern const Name dI_syn_in;
extern const Name dict_miss_is_error;
extern const Name diffusion_factor;
extern const Name distal_curr;
extern const Name distal_exc;
extern const Name distal_inh;
extern const Name distribution;
extern const Name drift_factor;
extern const Name driver_readout_time;
extern const Name dt;
extern const Name dU;

extern const Name E_ahp;
extern const Name E_ex;
extern const Name E_in;
extern const Name E_K;
extern const Name E_L;
extern const Name E_Na;
extern const Name E_rev;
extern const Name E_rev_AMPA;
extern const Name E_rev_GABA_A;
extern const Name E_rev_GABA_B;
extern const Name E_rev_h;
extern const Name E_rev_KNa;
extern const Name E_rev_NaP;
extern const Name E_rev_NMDA;
extern const Name E_rev_T;
extern const Name E_rr;
extern const Name E_sfa;
extern const Name element_type;
extern const Name elementsize;
extern const Name eps;
extern const Name equilibrate;
extern const Name error;
extern const Name eta;
extern const Name events;
extern const Name ex_spikes;

extern const Name fbuffer_size;
extern const Name file;
extern const Name file_extension;
extern const Name filenames;
extern const Name flush_after_simulate;
extern const Name flush_records;
extern const Name frequency;
extern const Name frozen;

extern const Name g;
extern const Name g_ahp;
extern const Name g_AMPA;
extern const Name g_ex;
extern const Name g_GABA_A;
extern const Name g_GABA_B;
extern const Name g_in;
extern const Name g_K;
extern const Name g_KL;
extern const Name g_Kv1;
extern const Name g_Kv3;
extern const Name g_L;
extern const Name g_Na;
extern const Name g_NaL;
extern const Name g_NMDA;
extern const Name g_pd;
extern const Name g_peak_AMPA;
extern const Name g_peak_GABA_A;
extern const Name g_peak_GABA_B;
extern const Name g_peak_h;
extern const Name g_peak_KNa;
extern const Name g_peak_NaP;
extern const Name g_peak_NMDA;
extern const Name g_peak_T;
extern const Name g_rr;
extern const Name g_sfa;
extern const Name g_sp;
extern const Name GABA_A;
extern const Name GABA_B;
extern const Name gamma_shape;
extern const Name gaussian;
extern const Name global_id;
extern const Name grng;
extern const Name grng_seed;
extern const Name growth_curve;
extern const Name growth_rate;
extern const Name gsl_error_tol;

extern const Name h;
extern const Name has_connections;
extern const Name has_delay;
extern const Name histogram;
extern const Name histogram_correction;
extern const Name HMIN;

extern const Name I;
extern const Name I_ahp;
extern const Name I_e;
extern const Name I_h;
extern const Name I_KNa;
extern const Name I_NaP;
extern const Name I_stc;
extern const Name I_syn;
extern const Name I_syn_ex;
extern const Name I_syn_in;
extern const Name I_T;
extern const Name in_spikes;
extern const Name Inact_n;
extern const Name Inact_p;
extern const Name indegree;
extern const Name index_map;
extern const Name individual_spike_trains;
extern const Name init_flag;
extern const Name initial_connector_capacity;
extern const Name instant_unblock_NMDA;
extern const Name instantiations;
extern const Name Interpol_Order;
extern const Name interval;
extern const Name is_refractory;

extern const Name Kplus;
extern const Name Kplus_triplet;

extern const Name label;
extern const Name lambda;
extern const Name lambda_0;
extern const Name large_connector_growth_factor;
extern const Name large_connector_limit;
extern const Name len_kernel;
extern const Name linear;
extern const Name linear_summation;
extern const Name local;
extern const Name local_id;
extern const Name local_num_threads;
extern const Name local_spike_counter;
extern const Name lookuptable_0;
extern const Name lookuptable_1;
extern const Name lookuptable_2;

extern const Name make_symmetric;
extern const Name max_delay;
extern const Name MAXERR;
extern const Name mean;
extern const Name memory;
extern const Name message_times;
extern const Name messages;
extern const Name min_delay;
extern const Name model;
extern const Name mother_rng;
extern const Name mother_seed;
extern const Name ms_per_tic;
extern const Name mu;
extern const Name mu_minus;
extern const Name mu_plus;
extern const Name mult_coupling;
extern const Name multapses;
extern const Name music_channel;

extern const Name n;
extern const Name N;
extern const Name N_channels;
extern const Name n_events;
extern const Name n_messages;
extern const Name n_proc;
extern const Name n_receptors;
extern const Name n_synapses;
extern const Name network_size;
extern const Name neuron;
extern const Name next_readout_time;
extern const Name NMDA;
<<<<<<< HEAD
extern const Name node_uses_wfr;      //!< Node parameter
extern const Name noise;              //!< Specific to iaf_chs_2008 neuron
                                      //!< and rate models
extern const Name noisy_rate;         //!< Specific to rate models
extern const Name no_synapses;        //!< Used by stdp_connection_facetshw_hom
extern const Name num_connections;    //!< In ConnBuilder
extern const Name num_processes;      //!< Number of processes
extern const Name number_of_children; //!< Used by Subnet

extern const Name off_grid_spiking; //!< Used by event_delivery_manager
extern const Name offset;           //!< Miscellaneous parameters
extern const Name offsets;          //!< Recorder parameter
extern const Name omega;     //!< Specific to Kobayashi, Tsubo, Shinomoto 2009
extern const Name order;     //!< Specific to sinusoidally modulated generators
extern const Name origin;    //!< Device parameters
extern const Name other;     //!< Node type
extern const Name outdegree; //!< In FixedOutDegreeBuilder
extern const Name overwrite_files; //!< Used in io_manager

extern const Name P; //!< specific to Hill & Tononi 2005
extern const Name p; //!< current release probability  (Tsodyks2_connection)
extern const Name p_copy;                //!< Specific to mip_generator
extern const Name p_transmit;            //!< Specific to bernoulli_synapse
extern const Name parent;                //!< Node parameter
extern const Name phase;                 //!< Signal phase in degrees
extern const Name phi;                   //!< Specific to mirollo_strogatz_ps
extern const Name phi_th;                //!< Specific to mirollo_strogatz_ps
extern const Name port;                  //!< Connection parameters
extern const Name ports;                 //!< Recorder parameter
extern const Name port_name;             //!< Parameters for MUSIC devices
extern const Name port_width;            //!< Parameters for MUSIC devices
extern const Name post_synaptic_element; //!< Post synaptic elements
extern const Name potentials;            //!< Recorder parameter
extern const Name pre_synaptic_element;  //!< Pre synaptic elements
extern const Name precise_times;         //!< Recorder parameter
extern const Name precision;             //!< Recorder parameter
extern const Name print_time;            //!< Simulation-related
extern const Name proximal_curr;         //!< Used by iaf_cond_alpha_mc
extern const Name proximal_exc;          //!< Used by iaf_cond_alpha_mc
extern const Name proximal_inh;          //!< Used by iaf_cond_alpha_mc
extern const Name PSC_adapt_step;     //!< PSC increment (current homeostasis)
extern const Name PSC_Unit_amplitude; //!< Scaling of PSC (current homeostasis)
extern const Name psi;         //!< Width parameter for sigmoid growth curve
extern const Name published;   //!< Parameters for MUSIC devices
extern const Name pulse_times; //!< used in pulsepacket:generator

extern const Name q_rr;  //!< Other adaptation
extern const Name q_sfa; //!< Other adaptation
extern const Name q_stc; //!< Specific to gif models

extern const Name rate; //!< Specific to ppd_sup_generator,
                        //!< gamma_sup_generator and rate models
extern const Name readout_cycle_duration; //!< Used by
                                          //!< stdp_connection_facetshw_hom
extern const Name receive_buffer_size;    //!< mpi-related
extern const Name receptor_type;          //!< Connection parameter
extern const Name receptor_types;         //!< Publishing available types
extern const Name receptors;              //!< Used in mpi_manager
extern const Name record_from;            //!< Recorder parameter
extern const Name record_to;              //!< Recorder parameter
extern const Name
  recordables; //!< List of recordable state data (Device parameters)
extern const Name recorder;       //!< Node type
extern const Name rectify_output; //!< Specific to rate models
extern const Name
  refractory_input; //!< Spikes arriving during refractory period are counted
                    //!< (precise timing neurons)
extern const Name registered; //!< Parameters for MUSIC devices
extern const Name
  relative_amplitude; //!< Signal modulation amplitude relative to mean
extern const Name reset_pattern;      //!< Used in stdp_connection_facetshw_hom
extern const Name resolution;         //!< Time resolution
extern const Name requires_symmetric; //!< Used in connector_model_impl
extern const Name rho_0;     //!< Specific to population point process model
                             //!< (pp_pop_psc_delta)
extern const Name rms;       //!< Root mean square
extern const Name rng_seeds; //!< Used in rng_manager
extern const Name root_finding_epsilon; //!< Accuracy of the root of the
//!< polynomial (precise timing neurons (Brette 2007))
extern const Name rport;  //!< Connection parameters
extern const Name rports; //!< Recorder parameter
extern const Name rule;   //!< Connectivity-related

extern const Name S; //!< Binary state (output) of neuron (Ginzburg neuron)
extern const Name S_act_NMDA;       //!< specific to Hill & Tononi 2005
extern const Name scientific;       //!< Recorder parameter
extern const Name screen;           //!< Recorder parameter
extern const Name sdev;             //!< Used in pulsepacket_generator
extern const Name send_buffer_size; //!< mpi-related
extern const Name senders;          //!< Recorder parameter
extern const Name shift_now_spikes; //!< Used by spike_generator
extern const Name sigma; //!< For rate models (Gaussian gain function)
                         //!< or inverse steepness of erfc_neuron
extern const Name sigmoid;   //!< Sigmoid MSP growth curve
extern const Name size_of;   //!< Connection parameters
extern const Name soma_curr; //!< Used by iaf_cond_alpha_mc
extern const Name soma_exc;  //!< Used by iaf_cond_alpha_mc
extern const Name soma_inh;  //!< Used by iaf_cond_alpha_mc
extern const Name source;    //!< Connection parameters
extern const Name spike;     //!< true if the neuron spikes and false if not.
                             //!< (sli_neuron)
extern const Name spike_multiplicities;           //!x Used by spike_generator
extern const Name spike_times;                    //!< Recorder parameter
extern const Name spike_weights;                  //!< Used by spike_generator
extern const Name start;                          //!< Device parameters
extern const Name state;                          //!< Node parameter
extern const Name std;                            //!< Miscellaneous parameters
extern const Name std_mod;                        //!< Miscellaneous parameters
extern const Name stimulator;                     //!< Node type
extern const Name stop;                           //!< Device parameters
extern const Name structural_plasticity_synapses; //!< Synapses defined for
// structural plasticity
extern const Name structural_plasticity_update_interval; //!< Update interval
// for structural
// plasticity
extern const Name structure; //!< Node type
extern const Name success;
extern const Name supports_precise_spikes; //!< true if model supports precise
                                           //!< spikes
extern const Name synapse;                 //!< Node type
extern const Name synapse_id;          //!< Used by stdp_connection_facetshw_hom
extern const Name synapse_label;       //!< Label id of synapses with labels
extern const Name synapse_model;       //!< Connection parameters
extern const Name synapse_modelid;     //!< Connection parameters
extern const Name synapses_per_driver; //!< Used by stdp_connection_facetshw_hom
extern const Name synaptic_elements;   //!< Synaptic elements used in structural
                                       //!< plasticity
extern const Name synaptic_elements_param; //!< Used to update parameters
                                           //!< of synaptic elements

extern const Name t_lag;     //!< Lag within a time slice
extern const Name T_min;     //!< Minimum time
extern const Name T_max;     //!< Maximum time
extern const Name t_origin;  //!< Origin of a time-slice
extern const Name t_ref;     //!< Refractory period
extern const Name t_ref_abs; //!< Absolute refractory period, iaf_tum_2000
extern const Name
  t_ref_remaining;           //!< Time remaining till end of refractory state
extern const Name t_ref_tot; //!< Total refractory period, iaf_tum_2000
extern const Name t_spike;   //!< Time of last spike
extern const Name target;    //!< Connection parameters
extern const Name target_thread; //!< Connection parameters
extern const Name targets;       //!< Connection parameters
extern const Name tau;           //!< Used by stdp_connection_facetshw_hom
                                 //!< and rate models
extern const Name tau_1;     //!< Specific to Kobayashi, Tsubo, Shinomoto 2009
extern const Name tau_2;     //!< Specific to Kobayashi, Tsubo, Shinomoto 2009
extern const Name tau_ahp;   //!< Specific to iaf_chxk_2008 neuron
extern const Name tau_Ca;    //!< Rate of loss of calcium concentration
extern const Name tau_c;     //!< Used by stdp_dopa_connection
extern const Name tau_D_KNa; //!< specific to Hill & Tononi 2005
extern const Name tau_decay; //!< Synapse decay constant (beta fct decay)
extern const Name tau_decay_AMPA;   //!< specific to Hill & Tononi 2005
extern const Name tau_decay_GABA_A; //!< specific to Hill & Tononi 2005
extern const Name tau_decay_GABA_B; //!< specific to Hill & Tononi 2005
extern const Name tau_decay_NMDA;   //!< specific to Hill & Tononi 2005
extern const Name tau_epsp;         //!< Specific to iaf_chs_2008 neuron
extern const Name tau_eta; //!< Specific to population point process model
                           //!< (pp_pop_psc_delta)
extern const Name
  tau_fac; //!< facilitation time constant (ms) (Tsodyks2_connection)
extern const Name
  tau_lcm;               //!< Least common multiple of tau_m, tau_ex and tau_in
                         //!< (precise timing neurons (Brette 2007))
extern const Name tau_m; //!< Membrane time constant
extern const Name
  tau_max; //!< Specific to correlation_and correlomatrix detector
extern const Name tau_Mg_fast_NMDA;  //!< specific to Hill & Tononi 2005
extern const Name tau_Mg_slow_NMDA;  //!< specific to Hill & Tononi 2005
extern const Name tau_minus;         //!< used for ArchivingNode
extern const Name tau_minus_stdp;    //!< Used by stdp_connection_facetshw_hom
extern const Name tau_minus_triplet; //!< used for ArchivingNode
extern const Name tau_n;             //!< Used by stdp_dopa_connection
extern const Name tau_P;             //!< specific to Hill & Tononi 2005
extern const Name tau_plus;          //!< stdp_synapse parameter
extern const Name tau_plus_triplet;  //!< Used by stdp_connection_facetshw_hom
extern const Name tau_psc;           //!< Used by stdp_connection_facetshw_hom
extern const Name
  tau_rec; //!< time constant for recovery (ms) (Tsodyks2_connection)
extern const Name tau_reset;       //!< Specific to iaf_chs_2008 neuron
extern const Name tau_rise;        //!< Synapse rise constant (beta fct rise)
extern const Name tau_rise_AMPA;   //!< specific to Hill & Tononi 2005
extern const Name tau_rise_GABA_A; //!< specific to Hill & Tononi 2005
extern const Name tau_rise_GABA_B; //!< specific to Hill & Tononi 2005
extern const Name tau_rise_NMDA;   //!< specific to Hill & Tononi 2005
extern const Name tau_rr;          //!< Other adaptation
extern const Name tau_sfa;         //!< Other adaptation
extern const Name tau_spike;       //!< Specific to Hill-Tononi (2005)
extern const Name tau_stc;         //!< Specific to gif models
extern const Name tau_syn;         //!< Synapse time constant
extern const Name tau_syn_ex;      //!< Excitatory synaptic time constant
extern const Name tau_syn_in;      //!< Inhibitory synaptic time constant
extern const Name tau_theta;       //!< Specific to Hill-Tononi (2005)
extern const Name tau_v;           //!< Specific to amat2_*
extern const Name tau_vacant;      //!< Parameter for MSP dynamics
extern const Name tau_w; //!< Specific to Brette & Gerstner 2005 (aeif_cond-*)
extern const Name theta; //!< Did not compile without (theta neuron problem)
extern const Name theta_eq; //!< specific to Hill & Tononi 2005
extern const Name theta_ex; //!< specific to rate neurons (offset excitatory
// multiplicative coupling)
extern const Name theta_in; //!< specific to rate neurons (offset inhibitory
// multiplicative coupling)
extern const Name thread;                  //!< Node parameter
extern const Name thread_local_id;         //!< Thead-local ID of node,
                                           //!< see Kunkel et al 2014, Sec 3.3.2
extern const Name tics_per_ms;             //!< Simulation-related
extern const Name tics_per_step;           //!< Simulation-related
extern const Name time_in_steps;           //!< Recorder parameter
extern const Name time;                    //!< Simulation-related
extern const Name time_collocate;          //!< Used by event_delivery_manager
extern const Name time_communicate;        //!< Used by event_delivery_manager
extern const Name times;                   //!< Recorder parameter
extern const Name to_accumulator;          //!< Recorder parameter
extern const Name to_do;                   //!< Simulation-related
extern const Name to_file;                 //!< Recorder parameter
extern const Name to_memory;               //!< Recorder parameter
extern const Name to_screen;               //!< Recorder parameter
extern const Name total_num_virtual_procs; //!< Total number virtual processes
extern const Name Tstart;                  //!< Specific to correlation and
                                           //!< correlomatrix detector
extern const Name Tstop; //!< Specific to correlation and correlomatrix detector
extern const Name type_id; //!< model paramater

extern const Name u; //!< probability of release [0...1] (Tsodyks2_connection)
extern const Name U; //!< Used by stdp_connection_facetshw_hom
extern const Name U_lower;
extern const Name U_m; //!< Specific to Izhikevich 2003
extern const Name U_mean;
extern const Name U_std;
extern const Name U_upper;
extern const Name update;      //!< Command to execute the neuron (sli_neuron)
extern const Name update_node; //!< Command to execute the neuron (sli_neuron)
extern const Name use_wfr;     //!< Simulation-related
extern const Name use_gid_in_filename; //!< use gid in the filename

extern const Name V_act_NMDA; //!< specific to Hill & Tononi 2005
extern const Name V_epsp;     //!< Specific to iaf_chs_2008 neuron
extern const Name V_m;        //!< Membrane potential
extern const Name V_min;   //!< Absolute lower value for the membrane potential
extern const Name V_noise; //!< Specific to iaf_chs_2008 neuron
extern const Name
  V_peak; //!< Spike detection threshold (Brette & Gerstner 2005)
extern const Name V_reset;  //!< Reset potential
extern const Name V_T;      //!< Voltage offset
extern const Name V_T_star; //!< Specific to gif models
extern const Name V_th;     //!< Threshold
extern const Name
  V_th_alpha_1; //!< Specific to Kobayashi, Tsubo, Shinomoto 2009
extern const Name
  V_th_alpha_2;           //!< Specific to Kobayashi, Tsubo, Shinomoto 2009
extern const Name V_th_v; //!< Specific to amat2_*
extern const Name
  val_eta; //!< Specific to population point process model (pp_pop_psc_delta)
extern const Name voltage_clamp; //!< Enforce voltage clamp
extern const Name vt;            //!< Used by stdp_dopa_connection
extern const Name vp;            //!< Node parameter

extern const Name w;      //!< Specific to Brette & Gerstner 2005 (aeif_cond-*)
extern const Name weight; //!< Connection parameters
extern const Name weight_per_lut_entry; //!< Used by
                                        //!< stdp_connection_facetshw_hom
extern const Name weight_std; //!< Standard deviation/mean of noisy synapse.
extern const Name weighted_spikes_ex; //!< Weighted incoming excitatory spikes
extern const Name weighted_spikes_in; //!< Weighted incoming inhibitory spikes
extern const Name weights;            //!< Connection parameters --- topology
extern const Name weight_recorder;    //!< Device name
extern const Name wfr_comm_interval;  //!< Simulation-related
extern const Name wfr_interpolation_order; //!< Simulation-related
extern const Name wfr_max_iterations;      //!< Simulation-related
extern const Name wfr_tol;                 //!< Simulation-related
extern const Name with_noise;              //!< Simulation-related
extern const Name with_reset; //!< Shall the pp_neuron reset after each spike?
                              //!< (stochastic neuron pp_psc_delta)
extern const Name withgid;    //!< Recorder parameter
extern const Name withpath;   //!< Recorder parameter
extern const Name withport;   //!< Recorder parameter
extern const Name withrport;  //!< Recorder parameter
extern const Name withtargetgid; //!< Recorder parameter
extern const Name withtime;      //!< Recorder parameter
extern const Name withweight;    //!< Recorder parameter
extern const Name Wmax;          //!< stdp_synapse parameter
extern const Name Wmin;          //!< Used by stdp_dopa_connection

extern const Name x; //!< current scaling factor of the synaptic weight [0...1]
                     //!< (Tsodyks2_connection)

extern const Name y;   //!< Used by stdp_connection_facetshw_hom
extern const Name y_0; //!< Used by ac_generator
extern const Name y_1; //!< Used by ac_generator
extern const Name y1;  //!< Used in iaf_psc_alpha_canon
extern const Name y2;  //!< Used in iaf_psc_alpha_canon

extern const Name z; //!< Number of available synaptic elements per node
extern const Name
  z_connected; //!< Number of connected synaptic elements per node
}
}

#endif
=======
extern const Name no_synapses;
extern const Name node_uses_wfr;
extern const Name noise;
extern const Name noisy_rate;
extern const Name num_connections;
extern const Name num_processes;
extern const Name number_of_children;

extern const Name off_grid_spiking;
extern const Name offset;
extern const Name offsets;
extern const Name omega;
extern const Name order;
extern const Name origin;
extern const Name other;
extern const Name outdegree;
extern const Name overwrite_files;

extern const Name p;
extern const Name P;
extern const Name p_copy;
extern const Name p_transmit;
extern const Name parent;
extern const Name phase;
extern const Name port;
extern const Name port_name;
extern const Name port_width;
extern const Name ports;
extern const Name post_synaptic_element;
extern const Name pre_synaptic_element;
extern const Name precise_times;
extern const Name precision;
extern const Name print_time;
extern const Name proximal_curr;
extern const Name proximal_exc;
extern const Name proximal_inh;
extern const Name psi;
extern const Name published;
extern const Name pulse_times;

extern const Name q_rr;
extern const Name q_sfa;
extern const Name q_stc;

extern const Name rate;
extern const Name rate_times;
extern const Name rate_values;
extern const Name readout_cycle_duration;
extern const Name receive_buffer_size;
extern const Name receptor_type;
extern const Name receptor_types;
extern const Name receptors;
extern const Name record_from;
extern const Name record_to;
extern const Name recordables;
extern const Name recorder;
extern const Name rectify_output;
extern const Name refractory_input;
extern const Name registered;
extern const Name relative_amplitude;
extern const Name requires_symmetric;
extern const Name reset_pattern;
extern const Name resolution;
extern const Name rho_0;
extern const Name rng_seeds;
extern const Name rport;
extern const Name rports;
extern const Name rule;

extern const Name S;
extern const Name S_act_NMDA;
extern const Name scientific;
extern const Name screen;
extern const Name sdev;
extern const Name send_buffer_size;
extern const Name senders;
extern const Name shift_now_spikes;
extern const Name sigma;
extern const Name sigmoid;
extern const Name size_of;
extern const Name soma_curr;
extern const Name soma_exc;
extern const Name soma_inh;
extern const Name source;
extern const Name spike;
extern const Name spike_multiplicities;
extern const Name spike_times;
extern const Name spike_weights;
extern const Name start;
extern const Name std;
extern const Name std_mod;
extern const Name stimulator;
extern const Name stop;
extern const Name structural_plasticity_synapses;
extern const Name structural_plasticity_update_interval;
extern const Name structure;
extern const Name supports_precise_spikes;
extern const Name synapse_id;
extern const Name synapse_label;
extern const Name synapse_model;
extern const Name synapse_modelid;
extern const Name synapses_per_driver;
extern const Name synaptic_elements;
extern const Name synaptic_elements_param;

extern const Name t_lag;
extern const Name T_max;
extern const Name T_min;
extern const Name t_origin;
extern const Name t_ref;
extern const Name t_ref_abs;
extern const Name t_ref_remaining;
extern const Name t_ref_tot;
extern const Name t_spike;
extern const Name target;
extern const Name target_thread;
extern const Name targets;
extern const Name tau;
extern const Name tau_1;
extern const Name tau_2;
extern const Name tau_ahp;
extern const Name tau_c;
extern const Name tau_Ca;
extern const Name tau_D_KNa;
extern const Name tau_decay;
extern const Name tau_decay_AMPA;
extern const Name tau_decay_GABA_A;
extern const Name tau_decay_GABA_B;
extern const Name tau_decay_NMDA;
extern const Name tau_epsp;
extern const Name tau_eta;
extern const Name tau_fac;
extern const Name tau_m;
extern const Name tau_max;
extern const Name tau_Mg_fast_NMDA;
extern const Name tau_Mg_slow_NMDA;
extern const Name tau_minus;
extern const Name tau_minus_stdp;
extern const Name tau_minus_triplet;
extern const Name tau_n;
extern const Name tau_P;
extern const Name tau_plus;
extern const Name tau_plus_triplet;
extern const Name tau_psc;
extern const Name tau_rec;
extern const Name tau_reset;
extern const Name tau_rise;
extern const Name tau_rise_AMPA;
extern const Name tau_rise_GABA_A;
extern const Name tau_rise_GABA_B;
extern const Name tau_rise_NMDA;
extern const Name tau_rr;
extern const Name tau_sfa;
extern const Name tau_spike;
extern const Name tau_stc;
extern const Name tau_syn;
extern const Name tau_syn_ex;
extern const Name tau_syn_in;
extern const Name tau_theta;
extern const Name tau_v;
extern const Name tau_vacant;
extern const Name tau_w;
extern const Name theta;
extern const Name theta_eq;
extern const Name theta_ex;
extern const Name theta_in;
extern const Name thread;
extern const Name thread_local_id;
extern const Name tics_per_ms;
extern const Name tics_per_step;
extern const Name time;
extern const Name time_collocate;
extern const Name time_communicate;
extern const Name time_in_steps;
extern const Name times;
extern const Name to_accumulator;
extern const Name to_do;
extern const Name to_file;
extern const Name to_memory;
extern const Name to_screen;
extern const Name total_num_virtual_procs;
extern const Name Tstart;
extern const Name Tstop;
extern const Name type_id;

extern const Name u;
extern const Name U;
extern const Name U_m;
extern const Name update;
extern const Name update_node;
extern const Name use_gid_in_filename;
extern const Name use_wfr;

extern const Name V_act_NMDA;
extern const Name V_epsp;
extern const Name V_m;
extern const Name V_min;
extern const Name V_noise;
extern const Name V_peak;
extern const Name V_reset;
extern const Name V_T;
extern const Name V_T_star;
extern const Name V_th;
extern const Name V_th_alpha_1;
extern const Name V_th_alpha_2;
extern const Name V_th_v;
extern const Name val_eta;
extern const Name voltage_clamp;
extern const Name vp;
extern const Name vt;

extern const Name w;
extern const Name weight;
extern const Name weight_per_lut_entry;
extern const Name weight_recorder;
extern const Name weighted_spikes_ex;
extern const Name weighted_spikes_in;
extern const Name weights;
extern const Name wfr_comm_interval;
extern const Name wfr_interpolation_order;
extern const Name wfr_max_iterations;
extern const Name wfr_tol;
extern const Name with_reset;
extern const Name withgid;
extern const Name withport;
extern const Name withrport;
extern const Name withtargetgid;
extern const Name withtime;
extern const Name withweight;
extern const Name Wmax;
extern const Name Wmin;

extern const Name x;

extern const Name y1;
extern const Name y2;
extern const Name y;
extern const Name y_0;
extern const Name y_1;

extern const Name z;
extern const Name z_connected;

} // namespace names

} // namespace nest

#endif /* #ifndef NEST_NAMES_H */
>>>>>>> 6ccfa022
<|MERGE_RESOLUTION|>--- conflicted
+++ resolved
@@ -293,307 +293,6 @@
 extern const Name neuron;
 extern const Name next_readout_time;
 extern const Name NMDA;
-<<<<<<< HEAD
-extern const Name node_uses_wfr;      //!< Node parameter
-extern const Name noise;              //!< Specific to iaf_chs_2008 neuron
-                                      //!< and rate models
-extern const Name noisy_rate;         //!< Specific to rate models
-extern const Name no_synapses;        //!< Used by stdp_connection_facetshw_hom
-extern const Name num_connections;    //!< In ConnBuilder
-extern const Name num_processes;      //!< Number of processes
-extern const Name number_of_children; //!< Used by Subnet
-
-extern const Name off_grid_spiking; //!< Used by event_delivery_manager
-extern const Name offset;           //!< Miscellaneous parameters
-extern const Name offsets;          //!< Recorder parameter
-extern const Name omega;     //!< Specific to Kobayashi, Tsubo, Shinomoto 2009
-extern const Name order;     //!< Specific to sinusoidally modulated generators
-extern const Name origin;    //!< Device parameters
-extern const Name other;     //!< Node type
-extern const Name outdegree; //!< In FixedOutDegreeBuilder
-extern const Name overwrite_files; //!< Used in io_manager
-
-extern const Name P; //!< specific to Hill & Tononi 2005
-extern const Name p; //!< current release probability  (Tsodyks2_connection)
-extern const Name p_copy;                //!< Specific to mip_generator
-extern const Name p_transmit;            //!< Specific to bernoulli_synapse
-extern const Name parent;                //!< Node parameter
-extern const Name phase;                 //!< Signal phase in degrees
-extern const Name phi;                   //!< Specific to mirollo_strogatz_ps
-extern const Name phi_th;                //!< Specific to mirollo_strogatz_ps
-extern const Name port;                  //!< Connection parameters
-extern const Name ports;                 //!< Recorder parameter
-extern const Name port_name;             //!< Parameters for MUSIC devices
-extern const Name port_width;            //!< Parameters for MUSIC devices
-extern const Name post_synaptic_element; //!< Post synaptic elements
-extern const Name potentials;            //!< Recorder parameter
-extern const Name pre_synaptic_element;  //!< Pre synaptic elements
-extern const Name precise_times;         //!< Recorder parameter
-extern const Name precision;             //!< Recorder parameter
-extern const Name print_time;            //!< Simulation-related
-extern const Name proximal_curr;         //!< Used by iaf_cond_alpha_mc
-extern const Name proximal_exc;          //!< Used by iaf_cond_alpha_mc
-extern const Name proximal_inh;          //!< Used by iaf_cond_alpha_mc
-extern const Name PSC_adapt_step;     //!< PSC increment (current homeostasis)
-extern const Name PSC_Unit_amplitude; //!< Scaling of PSC (current homeostasis)
-extern const Name psi;         //!< Width parameter for sigmoid growth curve
-extern const Name published;   //!< Parameters for MUSIC devices
-extern const Name pulse_times; //!< used in pulsepacket:generator
-
-extern const Name q_rr;  //!< Other adaptation
-extern const Name q_sfa; //!< Other adaptation
-extern const Name q_stc; //!< Specific to gif models
-
-extern const Name rate; //!< Specific to ppd_sup_generator,
-                        //!< gamma_sup_generator and rate models
-extern const Name readout_cycle_duration; //!< Used by
-                                          //!< stdp_connection_facetshw_hom
-extern const Name receive_buffer_size;    //!< mpi-related
-extern const Name receptor_type;          //!< Connection parameter
-extern const Name receptor_types;         //!< Publishing available types
-extern const Name receptors;              //!< Used in mpi_manager
-extern const Name record_from;            //!< Recorder parameter
-extern const Name record_to;              //!< Recorder parameter
-extern const Name
-  recordables; //!< List of recordable state data (Device parameters)
-extern const Name recorder;       //!< Node type
-extern const Name rectify_output; //!< Specific to rate models
-extern const Name
-  refractory_input; //!< Spikes arriving during refractory period are counted
-                    //!< (precise timing neurons)
-extern const Name registered; //!< Parameters for MUSIC devices
-extern const Name
-  relative_amplitude; //!< Signal modulation amplitude relative to mean
-extern const Name reset_pattern;      //!< Used in stdp_connection_facetshw_hom
-extern const Name resolution;         //!< Time resolution
-extern const Name requires_symmetric; //!< Used in connector_model_impl
-extern const Name rho_0;     //!< Specific to population point process model
-                             //!< (pp_pop_psc_delta)
-extern const Name rms;       //!< Root mean square
-extern const Name rng_seeds; //!< Used in rng_manager
-extern const Name root_finding_epsilon; //!< Accuracy of the root of the
-//!< polynomial (precise timing neurons (Brette 2007))
-extern const Name rport;  //!< Connection parameters
-extern const Name rports; //!< Recorder parameter
-extern const Name rule;   //!< Connectivity-related
-
-extern const Name S; //!< Binary state (output) of neuron (Ginzburg neuron)
-extern const Name S_act_NMDA;       //!< specific to Hill & Tononi 2005
-extern const Name scientific;       //!< Recorder parameter
-extern const Name screen;           //!< Recorder parameter
-extern const Name sdev;             //!< Used in pulsepacket_generator
-extern const Name send_buffer_size; //!< mpi-related
-extern const Name senders;          //!< Recorder parameter
-extern const Name shift_now_spikes; //!< Used by spike_generator
-extern const Name sigma; //!< For rate models (Gaussian gain function)
-                         //!< or inverse steepness of erfc_neuron
-extern const Name sigmoid;   //!< Sigmoid MSP growth curve
-extern const Name size_of;   //!< Connection parameters
-extern const Name soma_curr; //!< Used by iaf_cond_alpha_mc
-extern const Name soma_exc;  //!< Used by iaf_cond_alpha_mc
-extern const Name soma_inh;  //!< Used by iaf_cond_alpha_mc
-extern const Name source;    //!< Connection parameters
-extern const Name spike;     //!< true if the neuron spikes and false if not.
-                             //!< (sli_neuron)
-extern const Name spike_multiplicities;           //!x Used by spike_generator
-extern const Name spike_times;                    //!< Recorder parameter
-extern const Name spike_weights;                  //!< Used by spike_generator
-extern const Name start;                          //!< Device parameters
-extern const Name state;                          //!< Node parameter
-extern const Name std;                            //!< Miscellaneous parameters
-extern const Name std_mod;                        //!< Miscellaneous parameters
-extern const Name stimulator;                     //!< Node type
-extern const Name stop;                           //!< Device parameters
-extern const Name structural_plasticity_synapses; //!< Synapses defined for
-// structural plasticity
-extern const Name structural_plasticity_update_interval; //!< Update interval
-// for structural
-// plasticity
-extern const Name structure; //!< Node type
-extern const Name success;
-extern const Name supports_precise_spikes; //!< true if model supports precise
-                                           //!< spikes
-extern const Name synapse;                 //!< Node type
-extern const Name synapse_id;          //!< Used by stdp_connection_facetshw_hom
-extern const Name synapse_label;       //!< Label id of synapses with labels
-extern const Name synapse_model;       //!< Connection parameters
-extern const Name synapse_modelid;     //!< Connection parameters
-extern const Name synapses_per_driver; //!< Used by stdp_connection_facetshw_hom
-extern const Name synaptic_elements;   //!< Synaptic elements used in structural
-                                       //!< plasticity
-extern const Name synaptic_elements_param; //!< Used to update parameters
-                                           //!< of synaptic elements
-
-extern const Name t_lag;     //!< Lag within a time slice
-extern const Name T_min;     //!< Minimum time
-extern const Name T_max;     //!< Maximum time
-extern const Name t_origin;  //!< Origin of a time-slice
-extern const Name t_ref;     //!< Refractory period
-extern const Name t_ref_abs; //!< Absolute refractory period, iaf_tum_2000
-extern const Name
-  t_ref_remaining;           //!< Time remaining till end of refractory state
-extern const Name t_ref_tot; //!< Total refractory period, iaf_tum_2000
-extern const Name t_spike;   //!< Time of last spike
-extern const Name target;    //!< Connection parameters
-extern const Name target_thread; //!< Connection parameters
-extern const Name targets;       //!< Connection parameters
-extern const Name tau;           //!< Used by stdp_connection_facetshw_hom
-                                 //!< and rate models
-extern const Name tau_1;     //!< Specific to Kobayashi, Tsubo, Shinomoto 2009
-extern const Name tau_2;     //!< Specific to Kobayashi, Tsubo, Shinomoto 2009
-extern const Name tau_ahp;   //!< Specific to iaf_chxk_2008 neuron
-extern const Name tau_Ca;    //!< Rate of loss of calcium concentration
-extern const Name tau_c;     //!< Used by stdp_dopa_connection
-extern const Name tau_D_KNa; //!< specific to Hill & Tononi 2005
-extern const Name tau_decay; //!< Synapse decay constant (beta fct decay)
-extern const Name tau_decay_AMPA;   //!< specific to Hill & Tononi 2005
-extern const Name tau_decay_GABA_A; //!< specific to Hill & Tononi 2005
-extern const Name tau_decay_GABA_B; //!< specific to Hill & Tononi 2005
-extern const Name tau_decay_NMDA;   //!< specific to Hill & Tononi 2005
-extern const Name tau_epsp;         //!< Specific to iaf_chs_2008 neuron
-extern const Name tau_eta; //!< Specific to population point process model
-                           //!< (pp_pop_psc_delta)
-extern const Name
-  tau_fac; //!< facilitation time constant (ms) (Tsodyks2_connection)
-extern const Name
-  tau_lcm;               //!< Least common multiple of tau_m, tau_ex and tau_in
-                         //!< (precise timing neurons (Brette 2007))
-extern const Name tau_m; //!< Membrane time constant
-extern const Name
-  tau_max; //!< Specific to correlation_and correlomatrix detector
-extern const Name tau_Mg_fast_NMDA;  //!< specific to Hill & Tononi 2005
-extern const Name tau_Mg_slow_NMDA;  //!< specific to Hill & Tononi 2005
-extern const Name tau_minus;         //!< used for ArchivingNode
-extern const Name tau_minus_stdp;    //!< Used by stdp_connection_facetshw_hom
-extern const Name tau_minus_triplet; //!< used for ArchivingNode
-extern const Name tau_n;             //!< Used by stdp_dopa_connection
-extern const Name tau_P;             //!< specific to Hill & Tononi 2005
-extern const Name tau_plus;          //!< stdp_synapse parameter
-extern const Name tau_plus_triplet;  //!< Used by stdp_connection_facetshw_hom
-extern const Name tau_psc;           //!< Used by stdp_connection_facetshw_hom
-extern const Name
-  tau_rec; //!< time constant for recovery (ms) (Tsodyks2_connection)
-extern const Name tau_reset;       //!< Specific to iaf_chs_2008 neuron
-extern const Name tau_rise;        //!< Synapse rise constant (beta fct rise)
-extern const Name tau_rise_AMPA;   //!< specific to Hill & Tononi 2005
-extern const Name tau_rise_GABA_A; //!< specific to Hill & Tononi 2005
-extern const Name tau_rise_GABA_B; //!< specific to Hill & Tononi 2005
-extern const Name tau_rise_NMDA;   //!< specific to Hill & Tononi 2005
-extern const Name tau_rr;          //!< Other adaptation
-extern const Name tau_sfa;         //!< Other adaptation
-extern const Name tau_spike;       //!< Specific to Hill-Tononi (2005)
-extern const Name tau_stc;         //!< Specific to gif models
-extern const Name tau_syn;         //!< Synapse time constant
-extern const Name tau_syn_ex;      //!< Excitatory synaptic time constant
-extern const Name tau_syn_in;      //!< Inhibitory synaptic time constant
-extern const Name tau_theta;       //!< Specific to Hill-Tononi (2005)
-extern const Name tau_v;           //!< Specific to amat2_*
-extern const Name tau_vacant;      //!< Parameter for MSP dynamics
-extern const Name tau_w; //!< Specific to Brette & Gerstner 2005 (aeif_cond-*)
-extern const Name theta; //!< Did not compile without (theta neuron problem)
-extern const Name theta_eq; //!< specific to Hill & Tononi 2005
-extern const Name theta_ex; //!< specific to rate neurons (offset excitatory
-// multiplicative coupling)
-extern const Name theta_in; //!< specific to rate neurons (offset inhibitory
-// multiplicative coupling)
-extern const Name thread;                  //!< Node parameter
-extern const Name thread_local_id;         //!< Thead-local ID of node,
-                                           //!< see Kunkel et al 2014, Sec 3.3.2
-extern const Name tics_per_ms;             //!< Simulation-related
-extern const Name tics_per_step;           //!< Simulation-related
-extern const Name time_in_steps;           //!< Recorder parameter
-extern const Name time;                    //!< Simulation-related
-extern const Name time_collocate;          //!< Used by event_delivery_manager
-extern const Name time_communicate;        //!< Used by event_delivery_manager
-extern const Name times;                   //!< Recorder parameter
-extern const Name to_accumulator;          //!< Recorder parameter
-extern const Name to_do;                   //!< Simulation-related
-extern const Name to_file;                 //!< Recorder parameter
-extern const Name to_memory;               //!< Recorder parameter
-extern const Name to_screen;               //!< Recorder parameter
-extern const Name total_num_virtual_procs; //!< Total number virtual processes
-extern const Name Tstart;                  //!< Specific to correlation and
-                                           //!< correlomatrix detector
-extern const Name Tstop; //!< Specific to correlation and correlomatrix detector
-extern const Name type_id; //!< model paramater
-
-extern const Name u; //!< probability of release [0...1] (Tsodyks2_connection)
-extern const Name U; //!< Used by stdp_connection_facetshw_hom
-extern const Name U_lower;
-extern const Name U_m; //!< Specific to Izhikevich 2003
-extern const Name U_mean;
-extern const Name U_std;
-extern const Name U_upper;
-extern const Name update;      //!< Command to execute the neuron (sli_neuron)
-extern const Name update_node; //!< Command to execute the neuron (sli_neuron)
-extern const Name use_wfr;     //!< Simulation-related
-extern const Name use_gid_in_filename; //!< use gid in the filename
-
-extern const Name V_act_NMDA; //!< specific to Hill & Tononi 2005
-extern const Name V_epsp;     //!< Specific to iaf_chs_2008 neuron
-extern const Name V_m;        //!< Membrane potential
-extern const Name V_min;   //!< Absolute lower value for the membrane potential
-extern const Name V_noise; //!< Specific to iaf_chs_2008 neuron
-extern const Name
-  V_peak; //!< Spike detection threshold (Brette & Gerstner 2005)
-extern const Name V_reset;  //!< Reset potential
-extern const Name V_T;      //!< Voltage offset
-extern const Name V_T_star; //!< Specific to gif models
-extern const Name V_th;     //!< Threshold
-extern const Name
-  V_th_alpha_1; //!< Specific to Kobayashi, Tsubo, Shinomoto 2009
-extern const Name
-  V_th_alpha_2;           //!< Specific to Kobayashi, Tsubo, Shinomoto 2009
-extern const Name V_th_v; //!< Specific to amat2_*
-extern const Name
-  val_eta; //!< Specific to population point process model (pp_pop_psc_delta)
-extern const Name voltage_clamp; //!< Enforce voltage clamp
-extern const Name vt;            //!< Used by stdp_dopa_connection
-extern const Name vp;            //!< Node parameter
-
-extern const Name w;      //!< Specific to Brette & Gerstner 2005 (aeif_cond-*)
-extern const Name weight; //!< Connection parameters
-extern const Name weight_per_lut_entry; //!< Used by
-                                        //!< stdp_connection_facetshw_hom
-extern const Name weight_std; //!< Standard deviation/mean of noisy synapse.
-extern const Name weighted_spikes_ex; //!< Weighted incoming excitatory spikes
-extern const Name weighted_spikes_in; //!< Weighted incoming inhibitory spikes
-extern const Name weights;            //!< Connection parameters --- topology
-extern const Name weight_recorder;    //!< Device name
-extern const Name wfr_comm_interval;  //!< Simulation-related
-extern const Name wfr_interpolation_order; //!< Simulation-related
-extern const Name wfr_max_iterations;      //!< Simulation-related
-extern const Name wfr_tol;                 //!< Simulation-related
-extern const Name with_noise;              //!< Simulation-related
-extern const Name with_reset; //!< Shall the pp_neuron reset after each spike?
-                              //!< (stochastic neuron pp_psc_delta)
-extern const Name withgid;    //!< Recorder parameter
-extern const Name withpath;   //!< Recorder parameter
-extern const Name withport;   //!< Recorder parameter
-extern const Name withrport;  //!< Recorder parameter
-extern const Name withtargetgid; //!< Recorder parameter
-extern const Name withtime;      //!< Recorder parameter
-extern const Name withweight;    //!< Recorder parameter
-extern const Name Wmax;          //!< stdp_synapse parameter
-extern const Name Wmin;          //!< Used by stdp_dopa_connection
-
-extern const Name x; //!< current scaling factor of the synaptic weight [0...1]
-                     //!< (Tsodyks2_connection)
-
-extern const Name y;   //!< Used by stdp_connection_facetshw_hom
-extern const Name y_0; //!< Used by ac_generator
-extern const Name y_1; //!< Used by ac_generator
-extern const Name y1;  //!< Used in iaf_psc_alpha_canon
-extern const Name y2;  //!< Used in iaf_psc_alpha_canon
-
-extern const Name z; //!< Number of available synaptic elements per node
-extern const Name
-  z_connected; //!< Number of connected synaptic elements per node
-}
-}
-
-#endif
-=======
 extern const Name no_synapses;
 extern const Name node_uses_wfr;
 extern const Name noise;
@@ -841,5 +540,4 @@
 
 } // namespace nest
 
-#endif /* #ifndef NEST_NAMES_H */
->>>>>>> 6ccfa022
+#endif /* #ifndef NEST_NAMES_H */