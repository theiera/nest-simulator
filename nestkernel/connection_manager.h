/*
 *  connection_manager.h
 *
 *  This file is part of NEST.
 *
 *  Copyright (C) 2004 The NEST Initiative
 *
 *  NEST is free software: you can redistribute it and/or modify
 *  it under the terms of the GNU General Public License as published by
 *  the Free Software Foundation, either version 2 of the License, or
 *  (at your option) any later version.
 *
 *  NEST is distributed in the hope that it will be useful,
 *  but WITHOUT ANY WARRANTY; without even the implied warranty of
 *  MERCHANTABILITY or FITNESS FOR A PARTICULAR PURPOSE.  See the
 *  GNU General Public License for more details.
 *
 *  You should have received a copy of the GNU General Public License
 *  along with NEST.  If not, see <http://www.gnu.org/licenses/>.
 *
 */

#ifndef CONNECTION_MANAGER_H
#define CONNECTION_MANAGER_H

#include <vector>
#include <limits>

#include "nest.h"
#include "model.h"
#include "dictutils.h"
#include "nest_time.h"
#include "nest_timeconverter.h"
#include "arraydatum.h"
#include "sparsetable.h"
#include "../models/volume_transmitter.h"
#include <cmath>

namespace nest
{
class ConnectorBase;
class ConnectorModel;
class Network;

/**
 * Manages the available connection prototypes and connections. It provides
 * the interface to establish and modify connections between nodes.
 */
class ConnectionManager
{

  typedef google::sparsetable< ConnectorBase* > tSConnector; // for all neurons having targets
  typedef std::vector< tSConnector > tVSConnector;           // for all threads

public:
  ConnectionManager( Network& net );
  ~ConnectionManager();

  void init( Dictionary* );
  void reset();

  /**
   * Register a synapse type. This is called by Network::register_synapse_prototype.
   * Returns an id for the prototype.
   */
  synindex register_synapse_prototype( ConnectorModel* cf );

  /**
   * Checks, whether connections of the given type were created
   */
  bool synapse_prototype_in_use( synindex syn_id );

  /**
   * Add ConnectionManager specific stuff to the root status dictionary
   */
  void get_status( DictionaryDatum& d ) const;

  // aka SetDefaults for synapse models
  void set_prototype_status( synindex syn_id, const DictionaryDatum& d );
  // aka GetDefaults for synapse models
  DictionaryDatum get_prototype_status( synindex syn_id ) const;

  // aka conndatum GetStatus
  DictionaryDatum get_synapse_status( index gid, synindex syn_id, port p, thread tid );
  // aka conndatum SetStatus
  void
  set_synapse_status( index gid, synindex syn_id, port p, thread tid, const DictionaryDatum& d );

  /**
   * Return connections between pairs of neurons.
   * The params dictionary can have the following entries:
   * 'source' a token array with GIDs of source neurons.
   * 'target' a token array with GIDs of target neuron.
   * If either of these does not exist, all neuron are used for the respective entry.
   * 'synapse_model' name of the synapse model, or all synapse models are searched.
   * The function then iterates all entries in source and collects the connection IDs to all neurons
   * in target.
   */
  ArrayDatum get_connections( DictionaryDatum params ) const;

  void get_connections( ArrayDatum& connectome,
    TokenArray const* source,
    TokenArray const* target,
    size_t syn_id ) const;

  // aka CopyModel for synapse models
  synindex copy_synapse_prototype( synindex old_id, std::string new_name );

  bool has_user_prototypes() const;

  bool get_user_set_delay_extrema() const;

  const Time get_min_delay() const;
  const Time get_max_delay() const;

  /**
   * Make sure that the connection counters are up-to-date and return
   * the total number of connections in the network.
   */
  size_t get_num_connections() const;

  /**
   * Connect is used to establish a connection between a sender and
   * receiving node.
   *
   * The parameters delay and weight have the default value NAN.
   * NAN is a special value in cmath, which describes double values that
   * are not a number. If delay or weight is omitted in an connect call,
   * NAN indicates this and weight/delay are set only, if they are valid.
   *
   * \param s A reference to the sending Node.
   * \param r A reference to the receiving Node.
   * \param t The thread of the target node.
   * \param syn The synapse model to use.
   * \returns The receiver port number for the new connection
   */
  void connect( Node& s,
    Node& r,
    index s_gid,
    thread tid,
    index syn,
    double_t d = NAN,
    double_t w = NAN );
  void connect( Node& s,
    Node& r,
    index s_gid,
    thread tid,
    index syn,
    DictionaryDatum& p,
    double_t d = NAN,
    double_t w = NAN );


  /**
   * Experimental bulk connector. See documentation in network.h
   */
  bool connect( ArrayDatum& d );

  void trigger_update_weight( const long_t vt_gid,
    const vector< spikecounter >& dopa_spikes,
    const double_t t_trig );

  void send( thread t, index sgid, Event& e );

  /**
   * Resize the structures for the Connector objects if necessary.
   * This function should be called after number of threads, min_delay, max_delay,
   * and time representation have been changed in the scheduler.
   * The TimeConverter is used to convert times from the old to the new representation.
   * It is also forwarding the calibration
   * request to all ConnectorModel objects.
   */
  void calibrate( const TimeConverter& );

private:
  std::vector< ConnectorModel* > pristine_prototypes_; //!< The list of clean synapse prototypes
  std::vector< std::vector< ConnectorModel* > > prototypes_; //!< The list of available synapse
<<<<<<< HEAD
                                                             //!< prototypes: first dimenasion one
                                                             //!< entry per thread, second dimantion
=======
                                                             //!< prototypes: first dimension one
                                                             //!< entry per thread, second dimension
>>>>>>> 1aa67727
                                                             //!< for each synapse type

  Network& net_;            //!< The reference to the network
  Dictionary* synapsedict_; //!< The synapsedict (owned by the network)

  /**
   * A 3-dim structure to hold the Connector objects which in turn hold the connection
   * information.
   * - First dim: A std::vector for each local thread
   * - Second dim: A std::vector for each node on each thread
   * - Third dim: A std::vector for each synapse prototype, holding the Connector objects
   */

  tVSConnector connections_;

  mutable size_t num_connections_; //!< The global counter for the number of synapses

  void init_();
  void delete_connections_();
  void clear_prototypes_();

  ConnectorBase* validate_source_entry( thread tid, index s_gid, synindex syn_id );

  /**
   * Return pointer to protoype for given synapse id.
   * @throws UnknownSynapseType
   */
  const ConnectorModel& get_synapse_prototype( synindex syn_id, thread t = 0 ) const;

  /**
   * Asserts validity of synapse index, otherwise throws exception.
   * @throws UnknownSynapseType
   */
  void assert_valid_syn_id( synindex syn_id, thread t = 0 ) const;
};

inline const ConnectorModel&
ConnectionManager::get_synapse_prototype( synindex syn_id, thread t ) const
{
  assert_valid_syn_id( syn_id );
  return *( prototypes_[ t ][ syn_id ] );
}

inline void
ConnectionManager::assert_valid_syn_id( synindex syn_id, thread t ) const
{
  if ( syn_id >= prototypes_[ t ].size() || prototypes_[ t ][ syn_id ] == 0 )
    throw UnknownSynapseType( syn_id );
}

inline bool
ConnectionManager::has_user_prototypes() const
{
  return prototypes_[ 0 ].size() > pristine_prototypes_.size();
}


} // namespace


#endif /* #ifndef CONNECTION_MANAGER_H */<|MERGE_RESOLUTION|>--- conflicted
+++ resolved
@@ -175,13 +175,8 @@
 private:
   std::vector< ConnectorModel* > pristine_prototypes_; //!< The list of clean synapse prototypes
   std::vector< std::vector< ConnectorModel* > > prototypes_; //!< The list of available synapse
-<<<<<<< HEAD
-                                                             //!< prototypes: first dimenasion one
-                                                             //!< entry per thread, second dimantion
-=======
                                                              //!< prototypes: first dimension one
                                                              //!< entry per thread, second dimension
->>>>>>> 1aa67727
                                                              //!< for each synapse type
 
   Network& net_;            //!< The reference to the network
