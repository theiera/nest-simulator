--- conflicted
+++ resolved
@@ -274,22 +274,14 @@
    */
   std::vector< std::vector< Node* > > nodes_vec_;
   std::vector< std::vector< Node* > >
-<<<<<<< HEAD
-    nodes_prelim_up_vec_;    //!< Nodelists for unfrozen nodes that require an
-                             //!< additional preliminary update (e.g. gap
-                             //!< junctions)
-  bool needs_prelim_update_; //!< there is at least one neuron model that needs preliminary update
-  index nodes_vec_network_size_; //!< Network size when nodes_vec_ was last updated
-
-  index num_local_devices_; //!< stores number of local devices
-=======
     wfr_nodes_vec_;        //!< Nodelists for unfrozen nodes that
                            //!< use the waveform relaxation method
   bool any_node_uses_wfr_; //!< there is at least one neuron model that uses
                            //!< waveform relaxation
   //! Network size when nodes_vec_ was last updated
   index nodes_vec_network_size_;
->>>>>>> e0a071fc
+
+  index num_local_devices_; //!< stores number of local devices
 };
 
 inline index
