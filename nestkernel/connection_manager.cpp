--- conflicted
+++ resolved
@@ -901,8 +901,7 @@
 bool
 nest::ConnectionManager::data_connect_connectome( const ArrayDatum& connectome )
 {
-  have_connections_changed_.resize(
-    kernel().vp_manager.get_num_threads(), true );
+  have_connections_changed_.resize( kernel().vp_manager.get_num_threads(), true );
 
   for ( Token* ct = connectome.begin(); ct != connectome.end(); ++ct )
   {
@@ -1566,28 +1565,18 @@
 void
 nest::ConnectionManager::sync_has_primary_connections()
 {
-<<<<<<< HEAD
   has_primary_connections_ = check_primary_connections_.any_true();
 
 #pragma omp single
-  has_primary_connections_ =
-    kernel().mpi_manager.any_true( has_primary_connections_ );
-=======
   has_primary_connections_ = kernel().mpi_manager.any_true( has_primary_connections_ );
->>>>>>> 4a0b53df
 }
 
 void
 nest::ConnectionManager::check_secondary_connections_exist()
 {
-<<<<<<< HEAD
   secondary_connections_exist_ = check_secondary_connections_.any_true();
 #pragma omp barrier
 
 #pragma omp single
-  secondary_connections_exist_ =
-    kernel().mpi_manager.any_true( secondary_connections_exist_ );
-=======
   secondary_connections_exist_ = kernel().mpi_manager.any_true( secondary_connections_exist_ );
->>>>>>> 4a0b53df
 }