/*
 *  vp_manager.h
 *
 *  This file is part of NEST.
 *
 *  Copyright (C) 2004 The NEST Initiative
 *
 *  NEST is free software: you can redistribute it and/or modify
 *  it under the terms of the GNU General Public License as published by
 *  the Free Software Foundation, either version 2 of the License, or
 *  (at your option) any later version.
 *
 *  NEST is distributed in the hope that it will be useful,
 *  but WITHOUT ANY WARRANTY; without even the implied warranty of
 *  MERCHANTABILITY or FITNESS FOR A PARTICULAR PURPOSE.  See the
 *  GNU General Public License for more details.
 *
 *  You should have received a copy of the GNU General Public License
 *  along with NEST.  If not, see <http://www.gnu.org/licenses/>.
 *
 */

#ifndef VP_MANAGER_H
#define VP_MANAGER_H

// Includes from libnestutil:
#include "manager_interface.h"

// Includes from nestkernel:
#include "nest_types.h"

// Includes from sli:
#include "dictdatum.h"

#ifdef _OPENMP
// C includes:
#include <omp.h>
#endif

namespace nest
{

<<<<<<< HEAD
struct AssignedRanks
{
  unsigned int begin;
  unsigned int end;
  unsigned int size;
  unsigned int max_size;
};

class VPManager : ManagerInterface
=======
class VPManager : public ManagerInterface
>>>>>>> e0a071fc
{
public:
  VPManager();
  ~VPManager()
  {
  }

  virtual void initialize();
  virtual void finalize();

  virtual void set_status( const DictionaryDatum& );
  virtual void get_status( DictionaryDatum& );

  /**
   * Gets ID of local thread.
   * Returns thread ID if OPENMP is installed
   * and zero otherwise.
   */
  thread get_thread_id() const;

  /**
   * Set the number of threads by setting the internal variable
   * n_threads_, the corresponding value in the Communicator, and
   * the OpenMP number of threads.
   */
  void set_num_threads( thread n_threads );

  /**
   * Get number of threads.
   * This function returns the total number of threads per process.
   */
  thread get_num_threads() const;

  /**
   * Returns true if the given global node exists on this vp.
   */
  bool is_vp_local( index gid ) const;

  /**
   * Returns thread local index of a given global node.
   */
  index gid_to_lid( index gid ) const;

  /**
   * Returns the global id of a given local index
   */
  index lid_to_gid( const index lid ) const;

  /**
   * Returns virtual process index
   */
  thread get_vp() const;

  /**
   * Return a thread number for a given global node id.
   * Each node has a default thread on which it will run.
   * The thread is defined by the relation:
   * t = (gid div P) mod T, where P is the number of simulation processes and
   * T the number of threads. This may be used by Network::add_node()
   * if the user has not specified anything.
   */
  thread suggest_vp( index ) const;

  /**
   * Return a thread number for a given global recording node id.
   * Each node has a default thread on which it will run.
   * The thread is defined by the relation:
   * t = (gid div P) mod T, where P is the number of recording processes and
   * T the number of threads. This may be used by Network::add_node()
   * if the user has not specified anything.
   */
  thread suggest_rec_vp( index ) const;

  /**
   * Convert a given VP ID to the corresponding thread ID
   */
  thread vp_to_thread( thread vp ) const;

  /**
   * Convert a given thread ID to the corresponding VP ID
   */
  thread thread_to_vp( thread t ) const;

  /**
   * Return true, if the given VP is on the local machine
   */
  bool is_local_vp( thread ) const;

  /**
   * Returns the number of virtual processes.
   */
  int get_num_virtual_processes() const;

  /**
   * Returns the number of processes that are taken care of by a single thread
   * while processing MPI buffers in a multithreaded environment
   */
  unsigned int get_num_assigned_ranks_per_thread() const;

  unsigned int get_start_rank_per_thread( const thread tid ) const;
  unsigned int get_end_rank_per_thread( const thread tid, const unsigned int rank_start, const unsigned int num_assigned_ranks_per_thread ) const;

  /**
   * Returns assigned ranks per thread to fill MPI buffers. thread tid
   * is responsible for all ranks in [assigned_ranks.begin,
   * assigned_ranks.end), which are in total assigned_ranks.size and
   * at most assigned_ranks.max_size
   */
  AssignedRanks get_assigned_ranks( const thread tid );

private:
  const bool force_singlethreading_;
  index n_threads_; //!< Number of threads per process.
};
}

inline nest::thread
nest::VPManager::get_thread_id() const
{
#ifdef _OPENMP
  return omp_get_thread_num();
#else
  return 0;
#endif
}

inline nest::thread
nest::VPManager::get_num_threads() const
{
  return n_threads_;
}

#endif /* VP_MANAGER_H */<|MERGE_RESOLUTION|>--- conflicted
+++ resolved
@@ -40,7 +40,7 @@
 namespace nest
 {
 
-<<<<<<< HEAD
+// TODO@5g: change types into thread
 struct AssignedRanks
 {
   unsigned int begin;
@@ -49,10 +49,7 @@
   unsigned int max_size;
 };
 
-class VPManager : ManagerInterface
-=======
 class VPManager : public ManagerInterface
->>>>>>> e0a071fc
 {
 public:
   VPManager();
