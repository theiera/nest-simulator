/*
 *  recording_backend_mpi.h
 *
 *  This file is part of NEST.
 *
 *  Copyright (C) 2004 The NEST Initiative
 *
 *  NEST is free software: you can redistribute it and/or modify
 *  it under the terms of the GNU General Public License as published by
 *  the Free Software Foundation, either version 2 of the License, or
 *  (at your option) any later version.
 *
 *  NEST is distributed in the hope that it will be useful,
 *  but WITHOUT ANY WARRANTY; without even the implied warranty of
 *  MERCHANTABILITY or FITNESS FOR A PARTICULAR PURPOSE.  See the
 *  GNU General Public License for more details.
 *
 *  You should have received a copy of the GNU General Public License
 *  along with NEST.  If not, see <http://www.gnu.org/licenses/>.
 *
 */

#ifndef RECORDING_BACKEND_MPI_H
#define RECORDING_BACKEND_MPI_H

#include "recording_backend.h"
#include <set>
#include <sys/socket.h>
#include <netinet/in.h>
#include <arpa/inet.h>
#include <unistd.h>
#include <mpi.h>

/* BeginUserDocs: recording backend

Recording backend `mpi` - Send data with MPI
############################################

.. admonition:: Availability

   This stimulating backend is only available if NEST was compiled with
   :ref:`support for MPI <compile-with-mpi>`.

The `mpi` recording backend sends collected data to a remote process
using MPI.

The name of the MPI port to send data to is read from a file for each
device configured to use this backend. The file needs to be named
according to the following pattern:

::

   {data_path}/{data_prefix}{label}/{node_id}.txt

The ``data_path`` and ``data_prefix`` are global kernel properties,
while `label` is a property of the device in question and `node_id`
its node ID. This path can only be set outside of a `Run` context
(i.e. after ``Prepare()`` has been called, but ``Cleanup()`` has not).

Communication Protocol
++++++++++++++++++++++

The following protocol is used to exchange information between both
MPI processes. The protocol is described using the following format
for the MPI messages: (value, number, type, source/destination, tag)

1) ``Prepare``  : Connection of MPI port included in the port_file (see below)
2) ``Run`` begin: Send at each beginning of the run (true, 1, CXX_BOOL, 0, 0)
3) ``Run`` end  : Receive at each ending of the run (true, 1, CXX_BOOL, 0, 0)
4) ``Run`` end  : Send shape of the data of the run (shape, 1,INT, 0, 0)
5) ``Run`` end  : Send data of the data of the run (data, shape, DOUBLE, 0, 0)
6) ``Run`` end  : Send at each ending of the run (true, 1, CXX_BOOL, 0, 1)
7) ``Cleanup``  : Send at this en of the simulation (true, 1, CXX_BOOL, 0, 2)

Data format
+++++++++++

The format of the data sent is an array consisting of (id device, id node, time
is ms).

EndUserDocs */

namespace nest
{

/**
 * A recording backend for sending information with MPI.
 * Communication protocol diagram:
 * \image html MPI_backend_protocol_of_communication.svg
<<<<<<< HEAD
 * State machine of NEST:
 * \image html MPI_backend_state_Nest.svg
 * Example of state machine for the communication with NEST:
=======
 * General state machine diagram of Nest communication with the MPI backend:
 * \image html MPI_backend_state_Nest.svg
 * Example of state machine diagram for the communication with Nest:
>>>>>>> 5198a5da
 * \image html MPI_backend_example_state_machine_communication_with_Nest.svg
 */
class RecordingBackendMPI : public RecordingBackend
{
public:
  RecordingBackendMPI();
  ~RecordingBackendMPI() throw();

  void initialize() override;
  void finalize() override;

  void enroll( const RecordingDevice& device, const DictionaryDatum& params ) override;

  void disenroll( const RecordingDevice& device ) override;

  void set_value_names( const RecordingDevice& device,
    const std::vector< Name >& double_value_names,
    const std::vector< Name >& long_value_names ) override;

  void cleanup() override;

  void prepare() override;

  void write( const RecordingDevice&, const Event&, const std::vector< double >&, const std::vector< long >& ) override;

  void set_status( const DictionaryDatum& ) override;

  void get_status( DictionaryDatum& ) const override;

  void pre_run_hook() override;

  void post_run_hook() override;

  void post_step_hook() override;

  void check_device_status( const DictionaryDatum& ) const override;
  void get_device_defaults( DictionaryDatum& ) const override;
  void get_device_status( const RecordingDevice& device, DictionaryDatum& params_dictionary ) const override;

private:
  bool enrolled_;
  bool prepared_;
  
  /**
   * Buffer for saving events before they are sent. The buffer has 3
   * dimensions: thread_id, MPI_communicator_index and number of
   * events elements. The events elements are described as an array
   * with three components: id of device, id of neurons and data ( one
   * double )
   */
  std::vector< std::vector< std::vector< std::array< double, 3 > > > > buffer_;
  
  /**
   * A map for the enrolled devices. We have a vector with one map per
   * local thread. The map associates the node ID of a device on a
   * given thread with its MPI index and device. Only the master
   * thread has a valid MPI communicator pointer.
  */
  typedef std::vector< std::map< index, std::tuple< int, MPI_Comm*, const RecordingDevice* > > > device_map;
  device_map devices_;
  
  /**
   * A map of MPI communicators used by the master thread for the MPI
   * communication.  The values of the map are tuples containing the
   * index of the MPI communicator, the MPI communicator itself, and
   * the number of devices linked to that MPI communicator.
   */
  typedef std::map< std::string, std::tuple< int, MPI_Comm*, int > > comm_map;
  comm_map commMap_;

  static void get_port( const RecordingDevice* device, std::string* port_name );
  static void get_port( index index_node, const std::string& label, std::string* port_name );
  static void send_data( const MPI_Comm* comm, const double data[], int size );
};

} // namespace

#endif // RECORDING_BACKEND_MPI_H<|MERGE_RESOLUTION|>--- conflicted
+++ resolved
@@ -87,15 +87,9 @@
  * A recording backend for sending information with MPI.
  * Communication protocol diagram:
  * \image html MPI_backend_protocol_of_communication.svg
-<<<<<<< HEAD
- * State machine of NEST:
+ * General state machine diagram of NEST communication with the MPI backend:
  * \image html MPI_backend_state_Nest.svg
- * Example of state machine for the communication with NEST:
-=======
- * General state machine diagram of Nest communication with the MPI backend:
- * \image html MPI_backend_state_Nest.svg
- * Example of state machine diagram for the communication with Nest:
->>>>>>> 5198a5da
+ * Example of state machine diagram for the communication with NEST:
  * \image html MPI_backend_example_state_machine_communication_with_Nest.svg
  */
 class RecordingBackendMPI : public RecordingBackend
