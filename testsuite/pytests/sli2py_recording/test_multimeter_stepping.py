--- conflicted
+++ resolved
@@ -31,7 +31,6 @@
 
 # The following models will not be tested:
 skip_models = [
-<<<<<<< HEAD
     "erfc_neuron",  # binary neuron
     "ginzburg_neuron",  # binary neuron
     "mcculloch_pitts_neuron",  # binary neuron
@@ -58,34 +57,6 @@
     "step_rate_generator",  # generator device, does not support spike input
     "sinusoidal_poisson_generator",  # generator device, does not support spike input
     "sinusoidal_gamma_generator",  # generator device, does not support spike input
-=======
-    "gauss_rate_ipn",
-    "lin_rate_ipn",
-    "sigmoid_rate_ipn",
-    "sigmoid_rate_gg_1998_ipn",
-    "tanh_rate_ipn",
-    "threshold_lin_rate_ipn",
-    "lin_rate_opn",
-    "tanh_rate_opn",
-    "threshold_lin_rate_opn",
-    "rate_transformer_gauss",
-    "rate_transformer_lin",
-    "rate_transformer_sigmoid",
-    "rate_transformer_sigmoid_gg_1998",
-    "rate_transformer_tanh",
-    "rate_transformer_threshold_lin",
-    "ac_generator",
-    "dc_generator",
-    "noise_generator",
-    "step_current_generator",
-    "step_rate_generator",
-    "sinusoidal_poisson_generator",
-    "erfc_neuron",
-    "ginzburg_neuron",
-    "mcculloch_pitts_neuron",
-    "sinusoidal_gamma_generator",
-    "siegert_neuron",
->>>>>>> 7ee5765d
 ]
 
 # The following models require connections to rport 1:
@@ -105,13 +76,7 @@
 
 # Obtain all models with non-empty recordables list
 models = (
-<<<<<<< HEAD
-    model
-    for model in nest.node_models
-    if (nest.GetDefaults(model).get("recordables") and model not in skip_models)
-=======
     model for model in nest.node_models if (nest.GetDefaults(model).get("recordables") and model not in skip_models)
->>>>>>> 7ee5765d
 )
 
 
