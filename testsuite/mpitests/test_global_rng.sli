--- conflicted
+++ resolved
@@ -30,13 +30,9 @@
 
 The scripts test whether in simulations distributed over different numbers of
 processors the global random number generator gives identical results on all
-<<<<<<< HEAD
-jobs and for different numbers of jobs.
-=======
 jobs and for different numbers of jobs. To draw numbers, GetValues is used on
 a uniform parameter. This draws from the uniform distribution using the global
 random number generator.
->>>>>>> ab128bc6
 See #186 for discussion.
 
 Author:  July 2009, Diesmann
