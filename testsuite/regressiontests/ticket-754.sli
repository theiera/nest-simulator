/*
 *  ticket-754.sli
 *
 *  This file is part of NEST.
 *
 *  Copyright (C) 2004 The NEST Initiative
 *
 *  NEST is free software: you can redistribute it and/or modify
 *  it under the terms of the GNU General Public License as published by
 *  the Free Software Foundation, either version 2 of the License, or
 *  (at your option) any later version.
 *
 *  NEST is distributed in the hope that it will be useful,
 *  but WITHOUT ANY WARRANTY; without even the implied warranty of
 *  MERCHANTABILITY or FITNESS FOR A PARTICULAR PURPOSE.  See the
 *  GNU General Public License for more details.
 *
 *  You should have received a copy of the GNU General Public License
 *  along with NEST.  If not, see <http://www.gnu.org/licenses/>.
 *
 */

/** @BeginDocumentation

Name: testsuite::ticket-754 - grng_seed not set correctly under certain circumstances

Synopsis: (ticket-754) run -> NEST exits if test fails

Description:
Ensure that all random number seeds in the kernel are set as expected.

Author: Hans Ekkehard Plesser, 2013-06-25
 */

(unittest) run
/unittest using

M_ERROR setverbosity

/num_procs is_threaded { 4 } { 1 } ifelse def

/base_seed 100 def
/pseed base_seed [ 1 num_procs ] add Range def
/gseed pseed [-1] Take 1 add def

% test 1: automatic re-seeding works
{
<<<<<<< HEAD
  ResetKernel

  << /total_num_virtual_procs num_procs >> SetKernelStatus

  GetKernelStatus /rng_seeds get [ num_procs ] Range eq
  GetKernelStatus /grng_seed get 0 eq
  and
=======
  /base_seed 143202461 def

  << /total_num_virtual_procs num_procs >> SetKernelStatus

  GetKernelStatus /rng_seed get base_seed eq
>>>>>>> 5d011159
} assert_or_die

(done 1) ==

% test 2: change proc number first, then re-seed
{
<<<<<<< HEAD
  ResetKernel

  << /total_num_virtual_procs num_procs
  >> SetKernelStatus

  << /rng_seeds pseed
     /grng_seed gseed
  >> SetKernelStatus

  GetKernelStatus /rng_seeds get pseed eq
  GetKernelStatus /grng_seed get gseed eq
  and
=======
  /base_seed 100 def

  << /total_num_virtual_procs num_procs >> SetKernelStatus
  << /rng_seed base_seed >> SetKernelStatus

  GetKernelStatus /rng_seed get base_seed eq
>>>>>>> 5d011159
} assert_or_die

(done 2) ==

% test 3: set proc number and reseed simultaneously
{
<<<<<<< HEAD
  ResetKernel

  << /total_num_virtual_procs num_procs
     /rng_seeds pseed
     /grng_seed gseed
  >> SetKernelStatus

  GetKernelStatus /rng_seeds get pseed eq
  GetKernelStatus /grng_seed get gseed eq
  and
=======
  /base_seed 100 def

  <<
    /total_num_virtual_procs num_procs
    /rng_seed base_seed
  >>
  SetKernelStatus

  GetKernelStatus /rng_seed get base_seed eq
>>>>>>> 5d011159

} assert_or_die

(done 3) ==

% test 4: set number of threads, not total number of virtual procs
{
<<<<<<< HEAD
  ResetKernel

  << /total_num_virtual_procs num_procs
     /grng_seed gseed
  >> SetKernelStatus

  GetKernelStatus /rng_seeds get [ num_procs ] Range eq
  GetKernelStatus /grng_seed get gseed eq
  and
=======
  /base_seed 100 def

  << /local_num_threads num_procs
     /rng_seed base_seed
  >>
  SetKernelStatus

  GetKernelStatus /rng_seed get base_seed eq
>>>>>>> 5d011159

} assert_or_die

(done 4) ==

<<<<<<< HEAD
% test 5: set number of threads, not total number of virtual procs
{
  ResetKernel

  << /local_num_threads num_procs
     /rng_seeds pseed
     /grng_seed gseed
  >> SetKernelStatus

  GetKernelStatus /rng_seeds get pseed eq
  GetKernelStatus /grng_seed get gseed eq
  and

} assert_or_die

(done 5) ==

=======
>>>>>>> 5d011159
endusing<|MERGE_RESOLUTION|>--- conflicted
+++ resolved
@@ -45,66 +45,29 @@
 
 % test 1: automatic re-seeding works
 {
-<<<<<<< HEAD
-  ResetKernel
-
-  << /total_num_virtual_procs num_procs >> SetKernelStatus
-
-  GetKernelStatus /rng_seeds get [ num_procs ] Range eq
-  GetKernelStatus /grng_seed get 0 eq
-  and
-=======
   /base_seed 143202461 def
 
   << /total_num_virtual_procs num_procs >> SetKernelStatus
 
   GetKernelStatus /rng_seed get base_seed eq
->>>>>>> 5d011159
 } assert_or_die
 
 (done 1) ==
 
 % test 2: change proc number first, then re-seed
 {
-<<<<<<< HEAD
-  ResetKernel
-
-  << /total_num_virtual_procs num_procs
-  >> SetKernelStatus
-
-  << /rng_seeds pseed
-     /grng_seed gseed
-  >> SetKernelStatus
-
-  GetKernelStatus /rng_seeds get pseed eq
-  GetKernelStatus /grng_seed get gseed eq
-  and
-=======
   /base_seed 100 def
 
   << /total_num_virtual_procs num_procs >> SetKernelStatus
   << /rng_seed base_seed >> SetKernelStatus
 
   GetKernelStatus /rng_seed get base_seed eq
->>>>>>> 5d011159
 } assert_or_die
 
 (done 2) ==
 
 % test 3: set proc number and reseed simultaneously
 {
-<<<<<<< HEAD
-  ResetKernel
-
-  << /total_num_virtual_procs num_procs
-     /rng_seeds pseed
-     /grng_seed gseed
-  >> SetKernelStatus
-
-  GetKernelStatus /rng_seeds get pseed eq
-  GetKernelStatus /grng_seed get gseed eq
-  and
-=======
   /base_seed 100 def
 
   <<
@@ -114,7 +77,6 @@
   SetKernelStatus
 
   GetKernelStatus /rng_seed get base_seed eq
->>>>>>> 5d011159
 
 } assert_or_die
 
@@ -122,17 +84,6 @@
 
 % test 4: set number of threads, not total number of virtual procs
 {
-<<<<<<< HEAD
-  ResetKernel
-
-  << /total_num_virtual_procs num_procs
-     /grng_seed gseed
-  >> SetKernelStatus
-
-  GetKernelStatus /rng_seeds get [ num_procs ] Range eq
-  GetKernelStatus /grng_seed get gseed eq
-  and
-=======
   /base_seed 100 def
 
   << /local_num_threads num_procs
@@ -141,30 +92,9 @@
   SetKernelStatus
 
   GetKernelStatus /rng_seed get base_seed eq
->>>>>>> 5d011159
 
 } assert_or_die
 
 (done 4) ==
 
-<<<<<<< HEAD
-% test 5: set number of threads, not total number of virtual procs
-{
-  ResetKernel
-
-  << /local_num_threads num_procs
-     /rng_seeds pseed
-     /grng_seed gseed
-  >> SetKernelStatus
-
-  GetKernelStatus /rng_seeds get pseed eq
-  GetKernelStatus /grng_seed get gseed eq
-  and
-
-} assert_or_die
-
-(done 5) ==
-
-=======
->>>>>>> 5d011159
 endusing