--- conflicted
+++ resolved
@@ -36,10 +36,6 @@
 (unittest) run
 /unittest using
 
-% TODO: This test should be rewritten as a new test, testing parameters of the
-% new Parameter classes.
-/skipped exit_test_gracefully
-
 M_ERROR setverbosity
 
 /good_random_parameters
@@ -53,19 +49,9 @@
 
 /good_distance_parameters
 [
-<<<<<<< HEAD
-  << /linear << /a 1. /c 0. >> >>
-  << /exponential << /a 1. /c 0. /tau 1. >> >>
-  << /gaussian << /p_center 1. /c 0. /mean 0. /sigma 1. >> >>
-  << /gaussian2D << /p_center 1. /c 0.
-    			     /mean_x 0. /sigma_x 1.
-    				 /mean_y 0. /sigma_y 1.
-   				     /rho 0.5 >> >>
-=======
   << /distance << >> >>
   << /distance << /dimension 1 >> >>
   << /distance << /dimension 2 >> >>
->>>>>>> 1420ca18
 ]
 def
 
@@ -74,52 +60,19 @@
 /bad_random_parameters
 [
   << /uniform << /min 0. /max 0. >> >>
-<<<<<<< HEAD
-  << /normal << /mu 0. /sigma 1. >> >>   % check if bad parameter names are detected
-  << /normal << /mean 0. /sigma 0. >> >>
-  << /normal << /mean 0. /sigma -1. >> >>
-  << /normal << /mean 0. /sigma 1. /min 1. /max 1. >> >>
-  << /lognormal << /mu 0. /sigma 0. >> >>
-  << /lognormal << /mu 0. /sigma -1. >> >>
-  << /lognormal << /mu 0. /sigma 1. /min 1. /max 1. >> >>
-=======
   << /normal << /mean 0. /sigma 1. >> >>   % check if bad parameter names are detected
   << /normal << /mean 0. /std 0. >> >>
   << /normal << /mean 0. /std -1. >> >>
   << /lognormal << /mu 0. /std 0. >> >>
   << /lognormal << /mu 0. /std -1. >> >>
   << /lognormal << /mu 0. /std 1. >> >>
->>>>>>> 1420ca18
 ]
 def
 
 /bad_distance_parameters
 [
-<<<<<<< HEAD
-  << /exponential << /a 1. /c 0. /tau 0. >> >>
-  << /exponential << /a 1. /c 0. /tau -1. >> >>
-  << /gaussian << /p_center 1. /c 0. /mean 0. /sigma 0. >> >>
-  << /gaussian << /p_center 1. /c 0. /mean 0. /sigma -1. >> >>
-  << /gaussian2D << /p_center 1. /c 0.
-    			     /mean_x 0. /sigma_x 0.
-    				 /mean_y 0. /sigma_y 1.
-   				     /rho 0.5 >> >>
-  << /gaussian2D << /p_center 1. /c 0.
-    			     /mean_x 0. /sigma_x 1.
-    				 /mean_y 0. /sigma_y 0.
-   				     /rho 0.5 >> >>
-  << /gaussian2D << /p_center 1. /c 0.
-    			     /mean_x 0. /sigma_x 1.
-    				 /mean_y 0. /sigma_y 1.
-   				     /rho -1. >> >>
-  << /gaussian2D << /p_center 1. /c 0.
-    			     /mean_x 0. /sigma_x 1.
-    				 /mean_y 0. /sigma_y 1.
-   				     /rho 1. >> >>
-=======
   << /distance << /dim 1 >> >>
   << /distance << /dimension 1 /min 0. >> >>
->>>>>>> 1420ca18
 ]
 def
 
@@ -235,23 +188,23 @@
 } def
 
 
-%% first: test CreateTopologyParameter on good parameter sets
+%% first: test CreateParameter on good parameter sets
 good_parameters
 {
   /pset Set
   (Test 1: ) =only
   pset keys ==
-  { pset CreateTopologyParameter } pass_or_die
-  clear
-} forall
-
-%% second: test CreateTopologyParameter on bad parameter sets
+  { pset CreateParameter } pass_or_die
+  clear
+} forall
+
+%% second: test CreateParameter on bad parameter sets
 bad_parameters
 {
   /pset Set
   (Test 2: ) =only
   pset keys ==
-  { pset CreateTopologyParameter } fail_or_die
+  { pset CreateParameter } fail_or_die
   clear
 } forall
 
@@ -417,9 +370,4 @@
   clear
 } forall
 
-<<<<<<< HEAD
-endusing
-
-=======
-endusing
->>>>>>> 1420ca18
+endusing