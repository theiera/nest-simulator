--- conflicted
+++ resolved
@@ -23,8 +23,8 @@
 #ifndef SORT_H
 #define SORT_H
 
+#include <vector>
 #include <cstddef>
-#include <vector>
 
 #define INSERTION_SORT_CUTOFF 10 // use insertion sort for smaller arrays
 
@@ -33,17 +33,12 @@
 /* exchanges elements i and j in vector vec */
 template < typename T >
 inline void
-<<<<<<< HEAD
 exchange_( std::vector< T >& vec, const size_t i, const size_t j )
-=======
-exchange_( std::vector< T >& vec, const int i, const int j )
->>>>>>> ba44ac52
 {
   const T tmp = vec[ i ];
   vec[ i ] = vec[ j ];
   vec[ j ] = tmp;
 }
-<<<<<<< HEAD
 
 /* calculates the median of three elements */
 /* http://algs4.cs.princeton.edu/23quicksort/QuickX.java.html */
@@ -107,43 +102,8 @@
   {
     insertion_sort( vec_sort, vec_perm, lo, hi );
     return;
-=======
-
-/* calculates the median of three elements */
-/* http://algs4.cs.princeton.edu/23quicksort/QuickX.java.html */
-template < typename T >
-inline int
-median3_( const std::vector< T >& vec, const int i, const int j, const int k )
-{
-  return ( ( vec[ i ] < vec[ j ] )
-      ? ( ( vec[ j ] < vec[ k ] ) ? j : ( vec[ i ] < vec[ k ] ) ? k : i )
-      : ( ( vec[ k ] < vec[ j ] ) ? j : ( vec[ k ] < vec[ i ] ) ? k : i ) );
-}
-
-/* Insertion sort, adapted from Sedgewick & Wayne
- * (2011), Algorithms 4th edition, p251ff */
-/* sorts the two vectors vec_sort and vec_perm, by sorting the
- * entries in vec_sort and applying the same exchanges to
- * vec_perm */
-template < typename T1, typename T2 >
-void
-insertion_sort( std::vector< T1 >& vec_sort,
-  std::vector< T2 >& vec_perm,
-  const int lo,
-  const int hi )
-{
-  for ( int i = lo + 1; i < hi + 1; ++i )
-  {
-    for ( int j = i; ( j > lo ) and ( vec_sort[ j ] < vec_sort[ j - 1 ] ); --j )
-    {
-      exchange_( vec_sort, j, j - 1 );
-      exchange_( vec_perm, j, j - 1 );
-    }
->>>>>>> ba44ac52
-  }
-}
-
-<<<<<<< HEAD
+  }
+
   // use median-of-3 as partitioning element
   const size_t m = median3_( vec_sort, lo, lo + n / 2, hi );
 
@@ -157,7 +117,7 @@
   size_t gt = hi;
   const T1 v = vec_sort[ lt ];
 
-  // adjust position of lt, i and pos (useful for sorted arrays)
+  // adjust position of i and lt (useful for sorted arrays)
   while ( vec_sort[ i ] < v )
   {
     ++i;
@@ -176,55 +136,12 @@
   {
     if ( vec_sort[ i ] < v )
     {
-=======
-/* Quicksort with 3-way partitioning, adapted from Sedgewick & Wayne
- * (2011), Algorithms 4th edition, p296ff */
-/* http://algs4.cs.princeton.edu/23quicksort/QuickX.java.html */
-/* recursively sorts the two vectors vec_sort and vec_perm, by
- * sorting the entries in vec_sort and applying the same exchanges
- * to vec_perm */
-template < typename T1, typename T2 >
-void
-quicksort3way( std::vector< T1 >& vec_sort,
-  std::vector< T2 >& vec_perm,
-  const int lo,
-  const int hi )
-{
-  const int n = hi - lo + 1;
-
-  // switch to insertion sort for small arrays
-  if ( n <= INSERTION_SORT_CUTOFF )
-  {
-    insertion_sort( vec_sort, vec_perm, lo, hi );
-    return;
-  }
-
-  // use median-of-3 as partitioning element
-  const int m = median3_( vec_sort, lo, lo + n / 2, hi );
-  exchange_( vec_sort, m, lo );
-  exchange_( vec_perm, m, lo );
-
-  // Dijkstra's three-way-sort
-  int lt = lo;
-  int i = lo + 1;
-  int gt = hi;
-  int pos = lo;
-  while ( i <= gt )
-  {
-    if ( vec_sort[ i ] < vec_sort[ pos ] )
-    {
-      ++pos;
->>>>>>> ba44ac52
       exchange_( vec_sort, lt, i );
       exchange_( vec_perm, lt, i );
       ++lt;
       ++i;
     }
-<<<<<<< HEAD
     else if ( vec_sort[ i ] > v )
-=======
-    else if ( vec_sort[ i ] > vec_sort[ pos ] )
->>>>>>> ba44ac52
     {
       exchange_( vec_sort, i, gt );
       exchange_( vec_perm, i, gt );
@@ -232,18 +149,10 @@
     }
     else
     {
-<<<<<<< HEAD
       ++i;
-=======
-      i++;
->>>>>>> ba44ac52
-    }
-  }
-  quicksort3way( vec_sort, vec_perm, lo, lt - 1 );
-  quicksort3way( vec_sort, vec_perm, gt + 1, hi );
-}
-
-<<<<<<< HEAD
+    }
+  }
+
   // Bentley-McIlroy 3-way partitioning
   // size_t i = lo;
   // size_t j = hi + 1;
@@ -312,8 +221,6 @@
   quicksort3way( vec_sort, vec_perm, gt + 1, hi );
 }
 
-=======
->>>>>>> ba44ac52
 /* sorts two vectors according to elements in
  * first vector. convenience function. */
 template < typename T1, typename T2 >
