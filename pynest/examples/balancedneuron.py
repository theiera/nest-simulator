--- conflicted
+++ resolved
@@ -85,13 +85,8 @@
 spikerecorder = nest.Create("spike_recorder")
 
 ###################################################################################
-<<<<<<< HEAD
-# Fourth, the ``poisson_generator`` (`noise`) is configured using ``set``.
-# Note that we need not set parameters for the neuron, the spike recorder, and
-=======
 # Fourth, the ``poisson_generator`` (`noise`) is configured.
 # Note that we need not set parameters for the neuron, the spike detector, and
->>>>>>> 24a90d72
 # the voltmeter, since they have satisfactory defaults.
 
 noise.rate = [n_ex * r_ex, n_in * r_in]
