--- conflicted
+++ resolved
@@ -332,15 +332,6 @@
         print("Simulation finished successfully")
 
 
-<<<<<<< HEAD
-'''
-Finally we take all the functions that we have defined and create the sequence
-for our example. We prepare the simulation, create the nodes for the network,
-connect the external input and then simulate. Please note that as we are
-simulating 200 biological seconds in this example, it will take a few minutes
-to complete.
-'''
-=======
 ####################################################################################
 # Finally we take all the functions that we have defined and create the sequence
 # for our example. We prepare the simulation, create the nodes for the network,
@@ -348,7 +339,6 @@
 # simulating 200 biological seconds in this example, it will take a few minutes
 # to complete.
 
->>>>>>> 1c99f61f
 if __name__ == '__main__':
     example = StructralPlasticityExample()
     # Prepare simulation
