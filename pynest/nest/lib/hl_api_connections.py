# -*- coding: utf-8 -*-
#
# hl_api_connections.py
#
# This file is part of NEST.
#
# Copyright (C) 2004 The NEST Initiative
#
# NEST is free software: you can redistribute it and/or modify
# it under the terms of the GNU General Public License as published by
# the Free Software Foundation, either version 2 of the License, or
# (at your option) any later version.
#
# NEST is distributed in the hope that it will be useful,
# but WITHOUT ANY WARRANTY; without even the implied warranty of
# MERCHANTABILITY or FITNESS FOR A PARTICULAR PURPOSE.  See the
# GNU General Public License for more details.
#
# You should have received a copy of the GNU General Public License
# along with NEST.  If not, see <http://www.gnu.org/licenses/>.

"""
Functions for connection handling
"""

import numpy

from ..ll_api import *
from .. import pynestkernel as kernel
from .hl_api_helper import *
from .hl_api_nodes import Create
from .hl_api_types import GIDCollection, Connectome, Mask, Parameter
from .hl_api_info import GetStatus
from .hl_api_simulation import GetKernelStatus, SetKernelStatus

__all__ = [
    'CGConnect',
    'CGParse',
    'CGSelectImplementation',
    'Connect',
    'Disconnect',
    'GetConnections',
]


@check_stack
def GetConnections(source=None, target=None, synapse_model=None,
                   synapse_label=None):
    """Return an array of connection identifiers.

    Any combination of source, target, synapse_model and
    synapse_label parameters is permitted.

    Parameters
    ----------
    source : GIDCOllection or list, optional
        Source GIDs, only connections from these
        pre-synaptic neurons are returned
    target : GIDCollection or list, optional
        Target GIDs, only connections to these
        post-synaptic neurons are returned
    synapse_model : str, optional
        Only connections with this synapse type are returned
    synapse_label : int, optional
        (non-negative) only connections with this synapse label are returned

    Returns
    -------
    array:
        Connections as 5-tuples with entries
        (source-gid, target-gid, target-thread, synapse-id, port)

    Notes
    -----
    Only connections with targets on the MPI process executing
    the command are returned.


    Raises
    ------
    TypeError
    """

    params = {}

    if source is not None:
        if isinstance(source, GIDCollection):
            params['source'] = source
        else:
            try:
                params['source'] = GIDCollection(source)
            except kernel.NESTError:
                raise TypeError("source must be GIDCollection or convertible"
                                " to GIDCollection")

    if target is not None:
        if isinstance(target, GIDCollection):
            params['target'] = target
        else:
            try:
                params['target'] = GIDCollection(target)
            except kernel.NESTError:
                raise TypeError("target must be GIDCollection or convertible"
                                " to GIDCollection")

    if synapse_model is not None:
        params['synapse_model'] = kernel.SLILiteral(synapse_model)

    if synapse_label is not None:
        params['synapse_label'] = synapse_label

    sps(params)
    sr("GetConnections")

    conns = spp()

    if isinstance(conns, tuple):
        conns = Connectome(None)

    return conns


def _process_conn_spec(conn_spec):
    if conn_spec is None:
        # Get default conn_spec
        sr('/Connect /conn_spec GetOption')
        return spp()
    elif isinstance(conn_spec, str):
        processed_conn_spec = {'rule': conn_spec}
        return processed_conn_spec
    elif isinstance(conn_spec, dict):
        return conn_spec
    else:
        raise TypeError("conn_spec must be a string or dict")


def _process_syn_spec(syn_spec, conn_spec, prelength, postlength):
    if syn_spec is None:
        return syn_spec
    rule = conn_spec['rule']
    if isinstance(syn_spec, str):
<<<<<<< HEAD
        sps(syn_spec)
        sr("cvlit")
        return spp()
=======
        return kernel.SLILiteral(syn_spec)
>>>>>>> 7c9ab01b
    elif isinstance(syn_spec, dict):
        for key, value in syn_spec.items():
            # if value is a list, it is converted to a numpy array
            if isinstance(value, (list, tuple)):
                value = numpy.asarray(value)

            if isinstance(value, (numpy.ndarray, numpy.generic)):
                if len(value.shape) == 1:
                    if rule == 'one_to_one':
                        if value.shape[0] != prelength:
                            raise kernel.NESTError(
                                "'" + key + "' has to be an array of "
                                "dimension " + str(prelength) + ", a "
                                "scalar or a dictionary.")
                        else:
                            syn_spec[key] = value
                    else:
                        raise kernel.NESTError(
                            "'" + key + "' has the wrong type. "
                            "One-dimensional parameter arrays can "
                            "only be used in conjunction with rule "
                            "'one_to_one'.")

                elif len(value.shape) == 2:
                    if rule == 'all_to_all':
                        if value.shape[0] != postlength or \
                                value.shape[1] != prelength:

                            raise kernel.NESTError(
                                "'" + key + "' has to be an array of "
                                "dimension " + str(postlength) + "x" +
                                str(prelength) +
                                " (n_target x n_sources), " +
                                "a scalar or a dictionary.")
                        else:
                            syn_spec[key] = value.flatten()
                    elif rule == 'fixed_indegree':
                        indegree = conn_spec['indegree']
                        if value.shape[0] != postlength or \
                                value.shape[1] != indegree:
                            raise kernel.NESTError(
                                "'" + key + "' has to be an array of "
                                "dimension " + str(postlength) + "x" +
                                str(indegree) +
                                " (n_target x indegree), " +
                                "a scalar or a dictionary.")
                        else:
                            syn_spec[key] = value.flatten()
                    elif rule == 'fixed_outdegree':
                        outdegree = conn_spec['outdegree']
                        if value.shape[0] != prelength or \
                                value.shape[1] != outdegree:
                            raise kernel.NESTError(
                                "'" + key + "' has to be an array of "
                                "dimension " + str(prelength) + "x" +
                                str(outdegree) +
                                " (n_sources x outdegree), " +
                                "a scalar or a dictionary.")
                        else:
                            syn_spec[key] = value.flatten()
                    else:
                        raise kernel.NESTError(
                            "'" + key + "' has the wrong type. "
                            "Two-dimensional parameter arrays can "
                            "only be used in conjunction with rules "
                            "'all_to_all', 'fixed_indegree' or "
                            "'fixed_outdegree'.")
        # sps(syn_spec)
        return syn_spec
    else:
        raise TypeError("syn_spec must be a string or dict")


def _process_spatial_projections(conn_spec, syn_spec):
    allowed_conn_spec_keys = ['mask',
                              'multapses', 'autapses', 'rule', 'indegree',
                              'outdegree', 'p', 'use_on_source']
    allowed_syn_spec_keys = ['weight', 'delay']
    for key in conn_spec.keys():
        if key not in allowed_conn_spec_keys:
            raise ValueError(
                "'{}' is not allowed in conn_spec when".format(key) +
                " connecting with mask or kernel")

    projections = {}
    for key in ['mask']:
        if key in conn_spec:
            projections[key] = conn_spec[key]
    if 'p' in conn_spec:
        projections['kernel'] = conn_spec['p']
    # TODO: change topology names of {mul,aut}apses to be consistent
    if 'multapses' in conn_spec:
        projections['allow_multapses'] = conn_spec['multapses']
    if 'autapses' in conn_spec:
        projections['allow_autapses'] = conn_spec['autapses']
    if syn_spec is not None:
        for key in syn_spec.keys():
            if key not in allowed_syn_spec_keys:
                raise ValueError(
                    "'{}' is not allowed in syn_spec when ".format(key) +
                    "connecting with mask or kernel".format(key))
        # TODO: change topology names of weights, delays to be consistent
        if 'weight' in syn_spec:
            projections['weights'] = syn_spec['weight']
        if 'delay' in syn_spec:
            projections['delays'] = syn_spec['delay']

    if conn_spec['rule'] == 'fixed_indegree':
        if 'use_on_source' in conn_spec:
            raise ValueError(
                "'use_on_source' can only be set when using " +
                "pairwise_bernoulli")
        projections['connection_type'] = 'convergent'
        projections['number_of_connections'] = conn_spec['indegree']

    elif conn_spec['rule'] == 'fixed_outdegree':
        if 'use_on_source' in conn_spec:
            raise ValueError(
                "'use_on_source' can only be set when using " +
                "pairwise_bernoulli")
        projections['connection_type'] = 'divergent'
        projections['number_of_connections'] = conn_spec['outdegree']

    elif conn_spec['rule'] == 'pairwise_bernoulli':
        if ('use_on_source' in conn_spec and
                conn_spec['use_on_source']):
            projections['connection_type'] = 'convergent'
        else:
            projections['connection_type'] = 'divergent'
    else:
        raise kernel.NESTError("When using kernel or mask, the only possible "
                               "connection rules are 'pairwise_bernoulli', "
                               "'fixed_indegree', or 'fixed_outdegree'")
    return projections


def _connect_layers_needed(conn_spec):
    if conn_spec is None:
        return False
    rule_is_bernoulli = 'pairwise_bernoulli' in str(conn_spec['rule'])
    return ('mask' in conn_spec or
            ('p' in conn_spec and not rule_is_bernoulli) or
            'use_on_source' in conn_spec)


def _connect_spatial(pre, post, projections):
    # Replace python classes with SLI datums
    def fixdict(d):
        d = d.copy()
        for k, v in d.items():
            if isinstance(v, dict):
                d[k] = fixdict(v)
            elif isinstance(v, Mask) or isinstance(v, Parameter):
                d[k] = v._datum
        return d

    projections = fixdict(projections)
    sli_func('ConnectLayers', pre, post, projections)


@check_stack
def Connect(pre, post, conn_spec=None, syn_spec=None,
            return_connectome=False):
    """
    Connect pre nodes to post nodes.

    Nodes in pre and post are connected using the specified connectivity
    (all-to-all by default) and synapse type (static_synapse by default).
    Details depend on the connectivity rule.

    Parameters
    ----------
    pre : GIDCollection
        Presynaptic nodes, as object representing the global IDs of the nodes
    post : GIDCollection
        Postsynaptic nodes, as object representing the global IDs of the nodes
    conn_spec : str or dict, optional
        Specifies connectivity rule, see below
    syn_spec : str or dict, optional
        Specifies synapse model, see below
    model : str or dict, optional
        alias for syn_spec for backward compatibility
    return_connectome: bool
        Specifies whether or not we should return a connectome of pre and post

    Raises
    ------
    kernel.NESTError

    Notes
    -----
    Connect does not iterate over subnets, it only connects explicitly
    specified nodes.

    Connectivity specification (conn_spec)
    --------------------------------------

    Connectivity is specified either as a string containing the name of a
    connectivity rule (default: 'all_to_all') or as a dictionary specifying
    the rule and any mandatory rule-specific parameters (e.g. 'indegree').

    In addition, switches setting permission for establishing
    self-connections ('autapses', default: True) and multiple connections
    between a pair of nodes ('multapses', default: True) can be contained
    in the dictionary. Another switch enables the creation of symmetric
    connections ('symmetric', default: False) by also creating connections
    in the opposite direction.

    Available rules and associated parameters
    ~~~~~~~~~~~~~~~~~~~~~~~~~~~~~~~~~~~~~~~~~
    - 'all_to_all' (default)
    - 'one_to_one'
    - 'fixed_indegree', 'indegree'
    - 'fixed_outdegree', 'outdegree'
    - 'fixed_total_number', 'N'
    - 'pairwise_bernoulli', 'p'

    Example conn-spec choices
    ~~~~~~~~~~~~~~~~~~~~~~~~~
    - 'one_to_one'
    - {'rule': 'fixed_indegree', 'indegree': 2500, 'autapses': False}
    - {'rule': 'pairwise_bernoulli', 'p': 0.1}

    Synapse specification (syn_spec)
    --------------------------------------

    The synapse model and its properties can be given either as a string
    identifying a specific synapse model (default: 'static_synapse') or
    as a dictionary specifying the synapse model and its parameters.

    Available keys in the synapse specification dictionary are:
    - 'model'
    - 'weight'
    - 'delay'
    - 'receptor_type'
    - any parameters specific to the selected synapse model.

    All parameters are optional and if not specified, the default values
    of the synapse model will be used. The key 'model' identifies the
    synapse model, this can be one of NEST's built-in synapse models
    or a user-defined model created via CopyModel().

    If 'model' is not specified the default model 'static_synapse'
    will be used.

    All other parameters can be scalars, arrays or distributions.
    In the case of scalar parameters, all keys must be doubles
    except for 'receptor_type' which must be initialised with an integer.

    Parameter arrays are available for the rules 'one_to_one',
    'all_to_all', 'fixed_indegree' and 'fixed_outdegree':
    - For 'one_to_one' the array has to be a one-dimensional
      NumPy array with length len(pre).
    - For 'all_to_all' the array has to be a two-dimensional NumPy array
      with shape (len(post), len(pre)), therefore the rows describe the
      target and the columns the source neurons.
    - For 'fixed_indegree' the array has to be a two-dimensional NumPy array
      with shape (len(post), indegree), where indegree is the number of
      incoming connections per target neuron, therefore the rows describe the
      target and the columns the connections converging to the target neuron,
      regardless of the identity of the source neurons.
    - For 'fixed_outdegree' the array has to be a two-dimensional NumPy array
      with shape (len(pre), outdegree), where outdegree is the number of
      outgoing connections per source neuron, therefore the rows describe the
      source and the columns the connections starting from the source neuron
      regardless of the identity of the target neuron.

    Any distributed parameter must be initialised with a further dictionary
    specifying the distribution type ('distribution', e.g. 'normal') and
    any distribution-specific parameters (e.g. 'mu' and 'sigma').

    To see all available distributions, run:
    nest.slirun('rdevdict info')

    To get information on a particular distribution, e.g. 'binomial', run:
    nest.help('rdevdict::binomial')

    Most common available distributions and associated parameters
    ~~~~~~~~~~~~~~~~~~~~~~~~~~~~~~~~~~~~~~~~~~~~~~~~~~~~~~~~~~~~~
    - 'normal' with 'mu', 'sigma'
    - 'normal_clipped' with 'mu', 'sigma', 'low', 'high'
    - 'lognormal' with 'mu', 'sigma'
    - 'lognormal_clipped' with 'mu', 'sigma', 'low', 'high'
    - 'uniform' with 'low', 'high'
    - 'uniform_int' with 'low', 'high'

    Example syn-spec choices
    ~~~~~~~~~~~~~~~~~~~~~~~~~
    - 'stdp_synapse'
    - {'weight': 2.4, 'receptor_type': 1}
    - {'synapse_model': 'stdp_synapse',
       'weight': 2.5,
       'delay': {'distribution': 'uniform', 'low': 0.8, 'high': 2.5},
       'alpha': {
           'distribution': 'normal_clipped', 'low': 0.5,
           'mu': 5.0, 'sigma': 1.0}
      }
    """

    if not isinstance(pre, GIDCollection):
        raise TypeError("Not implemented, presynaptic nodes must be a "
                        "GIDCollection")
    if not isinstance(post, GIDCollection):
        raise TypeError("Not implemented, postsynaptic nodes must be a "
                        "GIDCollection")

    sps(pre)
    sps(post)

    # Converting conn_spec to dict, without putting it on the SLI stack.
    processed_conn_spec = _process_conn_spec(conn_spec)
    # If syn_spec is given, its contents are checked, and if needed converted
    # to the right formats.
    processed_syn_spec = _process_syn_spec(
        syn_spec, processed_conn_spec, len(pre), len(post))

    # In some cases we must connect with ConnectLayers instead.
    if _connect_layers_needed(processed_conn_spec):
        # Check that pre and post are layers
        if pre.spatial is None:
            raise TypeError(
                "Presynaptic GIDCollection must have spatial information")
        if post.spatial is None:
            raise TypeError(
                "Presynaptic GIDCollection must have spatial information")

        # Create the projection dictionary
        spatial_projections = _process_spatial_projections(
            processed_conn_spec, processed_syn_spec)

        # Connect using ConnectLayers
        _connect_spatial(pre, post, spatial_projections)
    else:
        sps(processed_conn_spec)
        if processed_syn_spec is not None:
            sps(processed_syn_spec)
        sr('Connect')

    if return_connectome:
        return GetConnections(pre, post)


@check_stack
def CGConnect(pre, post, cg, parameter_map=None, model="static_synapse"):
    """Connect neurons using the Connection Generator Interface.

    Potential pre-synaptic neurons are taken from pre, potential
    post-synaptic neurons are taken from post. The connection
    generator cg specifies the exact connectivity to be set up. The
    parameter_map can either be None or a dictionary that maps the
    keys "weight" and "delay" to their integer indices in the value
    set of the connection generator.

    This function is only available if NEST was compiled with
    support for libneurosim.

    For further information, see
    * The NEST documentation on using the CG Interface at
      https://www.nest-simulator.org/connection-generator-interface
    * The GitHub repository and documentation for libneurosim at
      https://github.com/INCF/libneurosim/
    * The publication about the Connection Generator Interface at
      https://doi.org/10.3389/fninf.2014.00043

    Parameters
    ----------
    pre : list or numpy.array
        must contain a list of GIDs
    post : list or numpy.array
        must contain a list of GIDs
    cg : connection generator
        libneurosim connection generator to use
    parameter_map : dict, optional
        Maps names of values such as weight and delay to
        value set positions
    model : str, optional
        Synapse model to use

    Raises
    ------
    kernel.NESTError
    """

    sr("statusdict/have_libneurosim ::")
    if not spp():
        raise kernel.NESTError(
            "NEST was not compiled with support for libneurosim: " +
            "CGConnect is not available.")

    if parameter_map is None:
        parameter_map = {}

    sli_func('CGConnect', cg, pre, post, parameter_map, '/' + model,
             litconv=True)


@check_stack
def CGParse(xml_filename):
    """Parse an XML file and return the corresponding connection
    generator cg.

    The library to provide the parsing can be selected
    by CGSelectImplementation().

    Parameters
    ----------
    xml_filename : str
        Filename of the xml file to parse.

    Raises
    ------
    kernel.NESTError
    """

    sr("statusdict/have_libneurosim ::")
    if not spp():
        raise kernel.NESTError(
            "NEST was not compiled with support for libneurosim: " +
            "CGParse is not available.")

    sps(xml_filename)
    sr("CGParse")
    return spp()


@check_stack
def CGSelectImplementation(tag, library):
    """Select a library to provide a parser for XML files and associate
    an XML tag with the library.

    XML files can be read by CGParse().

    Parameters
    ----------
    tag : str
        XML tag to associate with the library
    library : str
        Library to use to parse XML files

    Raises
    ------
    kernel.NESTError
    """

    sr("statusdict/have_libneurosim ::")
    if not spp():
        raise kernel.NESTError(
            "NEST was not compiled with support for libneurosim: " +
            "CGSelectImplementation is not available.")

    sps(tag)
    sps(library)
    sr("CGSelectImplementation")


@check_stack
def Disconnect(pre, post, conn_spec='one_to_one', syn_spec='static_synapse'):
    """Disconnect pre neurons from post neurons.

    Neurons in pre and post are disconnected using the specified disconnection
    rule (one-to-one by default) and synapse type (static_synapse by default).
    Details depend on the disconnection rule.

    Parameters
    ----------
    pre : GIDCollection
        Presynaptic nodes, given as list of GIDs
    post : GIDCollection
        Postsynaptic nodes, given as list of GIDs
    conn_spec : str or dict
        Disconnection rule, see below
    syn_spec : str or dict
        Synapse specifications, see below

    conn_spec
    ---------
    Apply the same rules as for connectivity specs in the Connect method

    Possible choices of the conn_spec are
    - 'one_to_one'
    - 'all_to_all'

    syn_spec
    --------
    The synapse model and its properties can be inserted either as a
    string describing one synapse model (synapse models are listed in the
    synapsedict) or as a dictionary as described below.

    Note that only the synapse type is checked when we disconnect and that if
    syn_spec is given as a non-empty dictionary, the 'model' parameter must be
    present.

    If no synapse model is specified the default model 'static_synapse'
    will be used.

    Available keys in the synapse dictionary are:
    - 'model'
    - 'weight'
    - 'delay',
    - 'receptor_type'
    - parameters specific to the synapse model chosen

    All parameters are optional and if not specified will use the default
    values determined by the current synapse model.

    'model' determines the synapse type, taken from pre-defined synapse
    types in NEST or manually specified synapses created via CopyModel().

    All other parameters are not currently implemented.

    Notes
    -----
    Disconnect only disconnects explicitly specified nodes.
    """

    sps(pre)
    sps(post)

    if is_string(conn_spec):
        conn_spec = {'rule': conn_spec}
    if is_string(syn_spec):
        syn_spec = {'synapse_model': syn_spec}

    sps(conn_spec)
    sps(syn_spec)

    sr('Disconnect_g_g_D_D')<|MERGE_RESOLUTION|>--- conflicted
+++ resolved
@@ -139,13 +139,7 @@
         return syn_spec
     rule = conn_spec['rule']
     if isinstance(syn_spec, str):
-<<<<<<< HEAD
-        sps(syn_spec)
-        sr("cvlit")
-        return spp()
-=======
         return kernel.SLILiteral(syn_spec)
->>>>>>> 7c9ab01b
     elif isinstance(syn_spec, dict):
         for key, value in syn_spec.items():
             # if value is a list, it is converted to a numpy array
