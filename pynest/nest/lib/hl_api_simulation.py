# -*- coding: utf-8 -*-
#
# hl_api_simulation.py
#
# This file is part of NEST.
#
# Copyright (C) 2004 The NEST Initiative
#
# NEST is free software: you can redistribute it and/or modify
# it under the terms of the GNU General Public License as published by
# the Free Software Foundation, either version 2 of the License, or
# (at your option) any later version.
#
# NEST is distributed in the hope that it will be useful,
# but WITHOUT ANY WARRANTY; without even the implied warranty of
# MERCHANTABILITY or FITNESS FOR A PARTICULAR PURPOSE.  See the
# GNU General Public License for more details.
#
# You should have received a copy of the GNU General Public License
# along with NEST.  If not, see <http://www.gnu.org/licenses/>.

"""
Functions for simulation control
"""

from contextlib import contextmanager
import warnings

from ..ll_api import *
from .hl_api_helper import *
from .hl_api_parallel_computing import Rank

__all__ = [
    'Cleanup',
    'DisableStructuralPlasticity',
    'EnableStructuralPlasticity',
    'GetKernelStatus',
    'Install',
    'Prepare',
    'ResetKernel',
    'Run',
    'RunManager',
    'SetKernelStatus',
    'Simulate',
]


@check_stack
def Simulate(t):
    """Simulate the network for `t` milliseconds.

    Parameters
    ----------
    t : float
        Time to simulate in ms

    See Also
    --------
    RunManager

    """

    sps(float(t))
    sr('ms Simulate')


@check_stack
def Run(t):
    """Simulate the network for `t` milliseconds.

    Parameters
    ----------
    t : float
        Time to simulate in ms

    Notes
    ------

    Call between `Prepare` and `Cleanup` calls, or within a
    ``with RunManager`` clause.

    Simulate(t): t' = t/m; Prepare(); for _ in range(m): Run(t'); Cleanup()

    `Prepare` must be called before `Run` to calibrate the system, and
    `Cleanup` must be called after `Run` to close files, cleanup handles, and
    so on. After `Cleanup`, `Prepare` can and must be called before more `Run`
    calls.

    Be careful about modifying the network or neurons between `Prepare` and `Cleanup`
    calls. In particular, do not call `Create`, `Connect`, or `SetKernelStatus`.
    Calling `SetStatus` to change membrane potential `V_m` of neurons or synaptic
    weights (but not delays!) will in most cases work as expected, while changing
    membrane or synaptic times constants will not work correctly. If in doubt, assume
    that changes may cause undefined behavior and check these thoroughly.

    See Also
    --------
    Prepare, Cleanup, RunManager, Simulate

    """

    sps(float(t))
    sr('ms Run')


@check_stack
def Prepare():
    """Calibrate the system before a `Run` call. Not needed for `Simulate`.

    Call before the first `Run` call, or before calling `Run` after changing
    the system, calling `SetStatus` or `Cleanup`.

    See Also
    --------
    Run, Cleanup

    """

    sr('Prepare')


@check_stack
def Cleanup():
    """Cleans up resources after a `Run` call. Not needed for `Simulate`.

    Closes state for a series of runs, such as flushing and closing files.
    A `Prepare` is needed after a `Cleanup` before any more calls to `Run`.

    See Also
    --------
    Run, Prepare

    """
    sr('Cleanup')


@contextmanager
def RunManager():
    """ContextManager for `Run`

    Calls `Prepare` before a series of `Run` calls, and calls `Cleanup` at end.

    E.g.:

    ::

        with RunManager():
            for _ in range(10):
                Run(100)
                # extract results

    Notes
    -----

    Be careful about modifying the network or neurons inside the `RunManager` context.
    In particular, do not call `Create`, `Connect`, or `SetKernelStatus`. Calling `SetStatus`
    to change membrane potential `V_m` of neurons or synaptic weights (but not delays!)
    will in most cases work as expected, while changing membrane or synaptic times
    constants will not work correctly. If in doubt, assume that changes may cause
    undefined behavior and check these thoroughly.

    See Also
    --------
    Prepare, Run, Cleanup, Simulate

    """

    Prepare()
    try:
        yield
    finally:
        Cleanup()


@check_stack
def ResetKernel():
    """Reset the simulation kernel.

    This will destroy the network as well as all custom models created with
    :py:func:`.CopyModel`. Calling this function is equivalent to restarting NEST.

    In particular,

    * all network nodes
    * all connections
    * all user-defined neuron and synapse models
    are deleted, and

    * time
    * random generators
    are reset. The only exception is that dynamically loaded modules are not
    unloaded. This may change in a future version of NEST.

   """

    sr('ResetKernel')


@check_stack
def SetKernelStatus(params):
    """Set parameters for the simulation kernel.

    See the documentation of :ref:`sec:kernel_attributes` for a valid
    list of params.

    Parameters
    ----------

    params : dict
        Dictionary of parameters to set.

<<<<<<< HEAD

    **Note**

    All NEST kernel parameters are described below, grouped by topic.
    Some of them only provide information about the kernel status and
    cannot be set by the user. These are marked as *read only* and can
    be accessed using ``GetKernelStatus``.


    **Time and resolution**

    Parameters
    ----------

    resolution : float, default: 0.1
        The resolution of the simulation (in ms)
    time : float
        The current simulation time (in ms)
    to_do : int, read only
        The number of steps yet to be simulated
    max_delay : float, default: 0.1
        The maximum delay in the network
    min_delay : float, default: 0.1
        The minimum delay in the network
    ms_per_tic : float, default: 0.001
        The number of milliseconds per tic
    tics_per_ms : float, default: 1000.0
        The number of tics per millisecond
    tics_per_step : int, default: 100
        The number of tics per simulation time step
    T_max : float, read only
        The largest representable time value
    T_min : float, read only
        The smallest representable time value

    Please note that the simulation resolution, the number of ms per
    tic, and tics per md and stepcan only be set while there are no
    nodes and connections in the network, the network not yet been
    simulated, and no model defaults were modified.


    **Random number generators**

    Parameters
    ----------

    rng_types : list, read only
        Names of random number generator types available.
        Types: "Philox_32", "Philox_64", "Threefry_32", "Threefry_64", "mt19937", "mt19937_64"
    rng_type : str, default: mt19937_64
        Name of random number generator type used by NEST.
    rng_seed : int, default: 143202461
        Seed value used as base for seeding NEST random number generators
        (:math:`1 \leq s \leq 2^{32}-1`).


    **Parallel processing**

    Parameters
    ----------

    local_num_threads : int, default: 1
        The local number of threads
    num_processes : int, read only
        The number of MPI processes
    total_num_virtual_procs : int, default: 1
        The total number of virtual processes
    off_grid_spiking : bool, read only
        Whether to transmit precise spike times in MPI communication

    Please note that the local number of threads and total number of
    virtual processes can only be set while there are no nodes and
    connections in the network, the network not yet been simulated,
    delay extrema and resolution are unchanged, and no model defaults
    were modified.

    **MPI buffers**

    Parameters
    ----------

    adaptive_spike_buffers  : bool, default: True
        Whether MPI buffers for communication of spikes resize on the fly
    adaptive_target_buffers : bool, default: True
        Whether MPI buffers for communication of connections resize on the fly
    buffer_size_secondary_events : int, read only
        Size of MPI buffers for communicating secondary events (in bytes, per
        MPI rank, for developers)
    buffer_size_spike_data : int, default: 2
        Total size of MPI buffer for communication of spikes
    buffer_size_target_data : int, default: 2
        Total size of MPI buffer for communication of connections
    growth_factor_buffer_spike_data : float, default: 1.5
        If MPI buffers for communication of spikes resize on the fly, grow
        them by this factor each round
    growth_factor_buffer_target_data : float, default: 1.5
        If MPI buffers for communication of connections resize on the fly, grow
        them by this factor each round
    max_buffer_size_spike_data : int, default: 8388608
        Maximal size of MPI buffers for communication of spikes.
    max_buffer_size_target_data : int, default: 16777216
        Maximal size of MPI buffers for communication of connections


    **Gap junctions and rate models (waveform relaxation method)**

    Parameters
    ----------

    use_wfr : bool, default: True
        Whether to use waveform relaxation method
    wfr_comm_interval : float, default: 1.0
        Desired waveform relaxation communication interval
    wfr_tol : float, default: 0.0001
        Convergence tolerance of waveform relaxation method
    wfr_max_iterations : int, default: 15
        Maximal number of iterations used for waveform relaxation
    wfr_interpolation_order : int, default: 3
        Interpolation order of polynomial used in wfr iterations


    **Synapses**

    Parameters
    ----------

    max_num_syn_models : int, read only
        Maximal number of synapse models supported
    sort_connections_by_source : bool, default: True
        Whether to sort connections by their source; increases construction
        time of presynaptic data structures, decreases simulation time if the
        average number of outgoing connections per neuron is smaller than the
        total number of threads
    structural_plasticity_synapses : dict
        Defines all synapses which are plastic for the structural plasticity
        algorithm. Each entry in the dictionary is composed of a synapse model,
        the pre synaptic element and the postsynaptic element
    structural_plasticity_update_interval : int, default: 10000.0
        Defines the time interval in ms at which the structural plasticity
        manager will make changes in the structure of the network (creation
        and deletion of plastic synapses)
    use_compressed_spikes : bool, default: True
        Whether to use spike compression; if a neuron has targets on
        multiple threads of a process, this switch makes sure that only
        a single packet is sent to the process instead of one packet per
        target thread; requires sort_connections_by_source = true

    **Models**

    Parameters
    ----------

    node_models: list of str, read only
        List of available neuron and device models. This includes
        built-in models as well as those created by calls to
        CopyModel().
    synapse_models: list of str, read only
        List of available synapse models. This includes built-in
        models as well as those created by calls to CopyModel().

    **Output**

    Parameters
    -------

    data_path : str
        A path, where all data is written to (default is the current
        directory)
    data_prefix : str
        A common prefix for all data files
    overwrite_files : bool, default: False
        Whether to overwrite existing data files
    print_time : bool, default: False
        Whether to print progress information during the simulation
    network_size : int, read only
        The number of nodes in the network
    num_connections : int, read only, local only
        The number of connections in the network
    local_spike_counter : int, read only
        Number of spikes fired by neurons on a given MPI rank during the most
        recent call to :py:func:`.Simulate`. Only spikes from "normal" neurons
        are counted, not spikes generated by devices such as ``poisson_generator``.
    recording_backends : list of str
        List of available backends for recording devices:
        "memory", "ascii", "screen"


    **Miscellaneous**

    Parameters
    ----------

    dict_miss_is_error : bool, default: True
        Whether missed dictionary entries are treated as errors
    keep_source_table : bool, default: True
        Whether to keep source table after connection setup is complete
    min_update_time: double, read only
        Shortest wall-clock time measured so far for a full update step [seconds].
    max_update_time: double, read only
        Longest wall-clock time measured so far for a full update step [seconds].
    update_time_limit: double
        Maximum wall-clock time for one full update step in seconds, default +inf.
        This can be used to terminate simulations that slow down significantly.
        Simulations may still get stuck if the slowdown occurs within a single update
        step.

=======
>>>>>>> 79ff48ea
    See Also
    --------

    GetKernelStatus

    """
    # We need the nest module to be fully initialized in order to access the
    # _kernel_attr_names and _readonly_kernel_attrs. As hl_api_simulation is
    # imported via hl_api during initialization, we can't put the import on
    # the module level, but have to have it on the function level.
    import nest    # noqa
    raise_errors = params.get('dict_miss_is_error', nest.dict_miss_is_error)
    valids = nest._kernel_attr_names
    readonly = nest._readonly_kernel_attrs
    keys = list(params.keys())
    for key in keys:
        msg = None
        if key not in valids:
            msg = f'`{key}` is not a valid kernel parameter, ' + \
                  'valid parameters are: ' + \
                  ', '.join(f"'{p}'" for p in sorted(valids))
        elif key in readonly:
            msg = f'`{key}` is a readonly kernel parameter'
        if msg is not None:
            if raise_errors:
                raise ValueError(msg)
            else:
                warnings.warn(msg + f' \n`{key}` has been ignored')
                del params[key]

    sps(params)
    sr('SetKernelStatus')


@check_stack
def GetKernelStatus(keys=None):
    """Obtain parameters of the simulation kernel.

    Parameters
    ----------

    keys : str or list, optional
        Single parameter name or `list` of parameter names

    Returns
    -------

    dict:
        Parameter dictionary, if called without argument
    type:
        Single parameter value, if called with single parameter name
    list:
        List of parameter values, if called with list of parameter names

    Raises
    ------

    TypeError
        If `keys` are of the wrong type.

    Notes
    -----
    See SetKernelStatus for documentation on each parameter key.

    See Also
    --------
    SetKernelStatus

    """

    sr('GetKernelStatus')
    status_root = spp()

    if keys is None:
        return status_root
    elif is_literal(keys):
        return status_root[keys]
    elif is_iterable(keys):
        return tuple(status_root[k] for k in keys)
    else:
        raise TypeError("keys should be either a string or an iterable")


@check_stack
def Install(module_name):
    """Load a dynamically linked NEST module.

    Parameters
    ----------
    module_name : str
        Name of the dynamically linked module

    Returns
    -------
    handle
        NEST module identifier, required for unloading

    Notes
    -----
    Dynamically linked modules are searched in the NEST library
    directory (``<prefix>/lib/nest``) and in ``LD_LIBRARY_PATH`` (on
    Linux) or ``DYLD_LIBRARY_PATH`` (on OSX).

    **Example**
    ::

        nest.Install("mymodule")

    """

    return sr("(%s) Install" % module_name)


@check_stack
def EnableStructuralPlasticity():
    """Enable structural plasticity for the network simulation

    See Also
    --------
    DisableStructuralPlasticity

    """

    sr('EnableStructuralPlasticity')


@check_stack
def DisableStructuralPlasticity():
    """Disable structural plasticity for the network simulation

    See Also
    --------
    EnableStructuralPlasticity

    """
    sr('DisableStructuralPlasticity')<|MERGE_RESOLUTION|>--- conflicted
+++ resolved
@@ -209,215 +209,6 @@
     params : dict
         Dictionary of parameters to set.
 
-<<<<<<< HEAD
-
-    **Note**
-
-    All NEST kernel parameters are described below, grouped by topic.
-    Some of them only provide information about the kernel status and
-    cannot be set by the user. These are marked as *read only* and can
-    be accessed using ``GetKernelStatus``.
-
-
-    **Time and resolution**
-
-    Parameters
-    ----------
-
-    resolution : float, default: 0.1
-        The resolution of the simulation (in ms)
-    time : float
-        The current simulation time (in ms)
-    to_do : int, read only
-        The number of steps yet to be simulated
-    max_delay : float, default: 0.1
-        The maximum delay in the network
-    min_delay : float, default: 0.1
-        The minimum delay in the network
-    ms_per_tic : float, default: 0.001
-        The number of milliseconds per tic
-    tics_per_ms : float, default: 1000.0
-        The number of tics per millisecond
-    tics_per_step : int, default: 100
-        The number of tics per simulation time step
-    T_max : float, read only
-        The largest representable time value
-    T_min : float, read only
-        The smallest representable time value
-
-    Please note that the simulation resolution, the number of ms per
-    tic, and tics per md and stepcan only be set while there are no
-    nodes and connections in the network, the network not yet been
-    simulated, and no model defaults were modified.
-
-
-    **Random number generators**
-
-    Parameters
-    ----------
-
-    rng_types : list, read only
-        Names of random number generator types available.
-        Types: "Philox_32", "Philox_64", "Threefry_32", "Threefry_64", "mt19937", "mt19937_64"
-    rng_type : str, default: mt19937_64
-        Name of random number generator type used by NEST.
-    rng_seed : int, default: 143202461
-        Seed value used as base for seeding NEST random number generators
-        (:math:`1 \leq s \leq 2^{32}-1`).
-
-
-    **Parallel processing**
-
-    Parameters
-    ----------
-
-    local_num_threads : int, default: 1
-        The local number of threads
-    num_processes : int, read only
-        The number of MPI processes
-    total_num_virtual_procs : int, default: 1
-        The total number of virtual processes
-    off_grid_spiking : bool, read only
-        Whether to transmit precise spike times in MPI communication
-
-    Please note that the local number of threads and total number of
-    virtual processes can only be set while there are no nodes and
-    connections in the network, the network not yet been simulated,
-    delay extrema and resolution are unchanged, and no model defaults
-    were modified.
-
-    **MPI buffers**
-
-    Parameters
-    ----------
-
-    adaptive_spike_buffers  : bool, default: True
-        Whether MPI buffers for communication of spikes resize on the fly
-    adaptive_target_buffers : bool, default: True
-        Whether MPI buffers for communication of connections resize on the fly
-    buffer_size_secondary_events : int, read only
-        Size of MPI buffers for communicating secondary events (in bytes, per
-        MPI rank, for developers)
-    buffer_size_spike_data : int, default: 2
-        Total size of MPI buffer for communication of spikes
-    buffer_size_target_data : int, default: 2
-        Total size of MPI buffer for communication of connections
-    growth_factor_buffer_spike_data : float, default: 1.5
-        If MPI buffers for communication of spikes resize on the fly, grow
-        them by this factor each round
-    growth_factor_buffer_target_data : float, default: 1.5
-        If MPI buffers for communication of connections resize on the fly, grow
-        them by this factor each round
-    max_buffer_size_spike_data : int, default: 8388608
-        Maximal size of MPI buffers for communication of spikes.
-    max_buffer_size_target_data : int, default: 16777216
-        Maximal size of MPI buffers for communication of connections
-
-
-    **Gap junctions and rate models (waveform relaxation method)**
-
-    Parameters
-    ----------
-
-    use_wfr : bool, default: True
-        Whether to use waveform relaxation method
-    wfr_comm_interval : float, default: 1.0
-        Desired waveform relaxation communication interval
-    wfr_tol : float, default: 0.0001
-        Convergence tolerance of waveform relaxation method
-    wfr_max_iterations : int, default: 15
-        Maximal number of iterations used for waveform relaxation
-    wfr_interpolation_order : int, default: 3
-        Interpolation order of polynomial used in wfr iterations
-
-
-    **Synapses**
-
-    Parameters
-    ----------
-
-    max_num_syn_models : int, read only
-        Maximal number of synapse models supported
-    sort_connections_by_source : bool, default: True
-        Whether to sort connections by their source; increases construction
-        time of presynaptic data structures, decreases simulation time if the
-        average number of outgoing connections per neuron is smaller than the
-        total number of threads
-    structural_plasticity_synapses : dict
-        Defines all synapses which are plastic for the structural plasticity
-        algorithm. Each entry in the dictionary is composed of a synapse model,
-        the pre synaptic element and the postsynaptic element
-    structural_plasticity_update_interval : int, default: 10000.0
-        Defines the time interval in ms at which the structural plasticity
-        manager will make changes in the structure of the network (creation
-        and deletion of plastic synapses)
-    use_compressed_spikes : bool, default: True
-        Whether to use spike compression; if a neuron has targets on
-        multiple threads of a process, this switch makes sure that only
-        a single packet is sent to the process instead of one packet per
-        target thread; requires sort_connections_by_source = true
-
-    **Models**
-
-    Parameters
-    ----------
-
-    node_models: list of str, read only
-        List of available neuron and device models. This includes
-        built-in models as well as those created by calls to
-        CopyModel().
-    synapse_models: list of str, read only
-        List of available synapse models. This includes built-in
-        models as well as those created by calls to CopyModel().
-
-    **Output**
-
-    Parameters
-    -------
-
-    data_path : str
-        A path, where all data is written to (default is the current
-        directory)
-    data_prefix : str
-        A common prefix for all data files
-    overwrite_files : bool, default: False
-        Whether to overwrite existing data files
-    print_time : bool, default: False
-        Whether to print progress information during the simulation
-    network_size : int, read only
-        The number of nodes in the network
-    num_connections : int, read only, local only
-        The number of connections in the network
-    local_spike_counter : int, read only
-        Number of spikes fired by neurons on a given MPI rank during the most
-        recent call to :py:func:`.Simulate`. Only spikes from "normal" neurons
-        are counted, not spikes generated by devices such as ``poisson_generator``.
-    recording_backends : list of str
-        List of available backends for recording devices:
-        "memory", "ascii", "screen"
-
-
-    **Miscellaneous**
-
-    Parameters
-    ----------
-
-    dict_miss_is_error : bool, default: True
-        Whether missed dictionary entries are treated as errors
-    keep_source_table : bool, default: True
-        Whether to keep source table after connection setup is complete
-    min_update_time: double, read only
-        Shortest wall-clock time measured so far for a full update step [seconds].
-    max_update_time: double, read only
-        Longest wall-clock time measured so far for a full update step [seconds].
-    update_time_limit: double
-        Maximum wall-clock time for one full update step in seconds, default +inf.
-        This can be used to terminate simulations that slow down significantly.
-        Simulations may still get stuck if the slowdown occurs within a single update
-        step.
-
-=======
->>>>>>> 79ff48ea
     See Also
     --------
 
