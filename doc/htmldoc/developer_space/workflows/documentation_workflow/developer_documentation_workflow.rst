.. _devdoc_workflow:

Developer documentation workflow
################################

What you need to know
+++++++++++++++++++++

For developer documentation, we use `Doxygen <http://doxygen.org/>`__
comments extensively throughout NEST.

After installing NEST, you can extract comments from the source code
with ``make docs``. A ``doxygen`` folder with HTML files will be
generated in the ``doc`` folder in your source directory.

.. note::

   This workflow shows you how to create **developer documentation**
   for NEST. For the **user documentation**, please refer to our
   :ref:`User documentation workflow <userdoc_workflow>`.

Instructions
++++++++++++

1. Install Doxygen and graphviz.

   If you are a Linux user, type:

   .. code-block::

<<<<<<< HEAD
      sudo apt install doxygen
=======
   sudo apt install doxygen graphviz
>>>>>>> 01a7c724

   For macOS, please use `Homebrew <https://brew.sh/>`_:

   .. code-block::

<<<<<<< HEAD
      brew install doxygen
=======
   brew install doxygen graphviz

2. Navigate to, or create a ``build`` directory. See :ref:`install_nest`.
>>>>>>> 01a7c724

3. Add the ``-Dwith-devdoc=ON`` flag to your regular CMake command:

   .. code-block::

<<<<<<< HEAD
      cd </path/to/nest-build>
=======
   cmake -Dwith-devdoc=ON
>>>>>>> 01a7c724

3. Generate HTML:

   .. code-block::

<<<<<<< HEAD
      make doc
=======
   make docs
>>>>>>> 01a7c724

4. Preview documentation:

   .. code-block::

      cd doc/doxygen/html
      browser index.html<|MERGE_RESOLUTION|>--- conflicted
+++ resolved
@@ -28,43 +28,27 @@
 
    .. code-block::
 
-<<<<<<< HEAD
-      sudo apt install doxygen
-=======
-   sudo apt install doxygen graphviz
->>>>>>> 01a7c724
+      sudo apt install doxygen graphviz
 
    For macOS, please use `Homebrew <https://brew.sh/>`_:
 
    .. code-block::
 
-<<<<<<< HEAD
-      brew install doxygen
-=======
-   brew install doxygen graphviz
+      brew install doxygen graphviz
 
 2. Navigate to, or create a ``build`` directory. See :ref:`install_nest`.
->>>>>>> 01a7c724
 
 3. Add the ``-Dwith-devdoc=ON`` flag to your regular CMake command:
 
    .. code-block::
 
-<<<<<<< HEAD
-      cd </path/to/nest-build>
-=======
-   cmake -Dwith-devdoc=ON
->>>>>>> 01a7c724
+      cmake -Dwith-devdoc=ON
 
 3. Generate HTML:
 
    .. code-block::
 
-<<<<<<< HEAD
-      make doc
-=======
-   make docs
->>>>>>> 01a7c724
+      make docs
 
 4. Preview documentation:
 
