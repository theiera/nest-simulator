/*
 *  mip_generator.cpp
 *
 *  This file is part of NEST.
 *
 *  Copyright (C) 2004 The NEST Initiative
 *
 *  NEST is free software: you can redistribute it and/or modify
 *  it under the terms of the GNU General Public License as published by
 *  the Free Software Foundation, either version 2 of the License, or
 *  (at your option) any later version.
 *
 *  NEST is distributed in the hope that it will be useful,
 *  but WITHOUT ANY WARRANTY; without even the implied warranty of
 *  MERCHANTABILITY or FITNESS FOR A PARTICULAR PURPOSE.  See the
 *  GNU General Public License for more details.
 *
 *  You should have received a copy of the GNU General Public License
 *  along with NEST.  If not, see <http://www.gnu.org/licenses/>.
 *
 */

#include "mip_generator.h"


// Includes from libnestutil:
#include "dict_util.h"

// Includes from nestkernel:
#include "event_delivery_manager_impl.h"
#include "exceptions.h"
#include "kernel_manager.h"

/* ----------------------------------------------------------------
 * Default constructors defining default parameter
 * ---------------------------------------------------------------- */

nest::mip_generator::Parameters_::Parameters_()
  : rate_( 0.0 ) // Hz
  , p_copy_( 1.0 )
{
}

/* ----------------------------------------------------------------
 * Parameter extraction and manipulation functions
 * ---------------------------------------------------------------- */

void
nest::mip_generator::Parameters_::get( DictionaryDatum& d ) const
{
  ( *d )[ names::rate ] = rate_;
  ( *d )[ names::p_copy ] = p_copy_;
}

void
nest::mip_generator::Parameters_::set( const DictionaryDatum& d, Node* node )
{
  updateValueParam< double >( d, names::rate, rate_, node );
  updateValueParam< double >( d, names::p_copy, p_copy_, node );

  if ( rate_ < 0 )
  {
    throw BadProperty( "Rate must be non-negative." );
  }

  if ( p_copy_ < 0 or p_copy_ > 1 )
  {
    throw BadProperty( "Copy probability must be in [0, 1]." );
  }
}

/* ----------------------------------------------------------------
 * Default and copy constructor for node
 * ---------------------------------------------------------------- */

nest::mip_generator::mip_generator()
  : StimulationDevice()
  , P_()
{
}

nest::mip_generator::mip_generator( const mip_generator& n )
  : StimulationDevice( n )
  , P_( n.P_ ) // also causes deep copy of random nnumber generator
{
}

/* ----------------------------------------------------------------
 * Node initialization functions
 * ---------------------------------------------------------------- */

void
nest::mip_generator::init_state_()
{
  StimulationDevice::init_state();
}

void
nest::mip_generator::init_buffers_()
{
  StimulationDevice::init_buffers();
}

void
nest::mip_generator::pre_run_hook()
{
  StimulationDevice::pre_run_hook();

  // rate_ is in Hz, dt in ms, so we have to convert from s to ms
  poisson_distribution::param_type param( Time::get_resolution().get_ms() * P_.rate_ * 1e-3 );
  V_.poisson_dist_.param( param );
}


/* ----------------------------------------------------------------
 * Other functions
 * ---------------------------------------------------------------- */

void
nest::mip_generator::update( Time const& T, const long from, const long to )
{
<<<<<<< HEAD
  assert( to >= 0 and static_cast< long >( from ) < kernel().connection_manager.get_min_delay() );
  assert( from < to );

=======
>>>>>>> 2ab766fd
  for ( long lag = from; lag < to; ++lag )
  {
    if ( not StimulationDevice::is_active( T ) or P_.rate_ <= 0 )
    {
      return; // no spikes to be generated
    }

    // generate spikes of parent process for each time slice
    const unsigned long n_parent_spikes = V_.poisson_dist_( get_vp_synced_rng( get_thread() ) );

    if ( n_parent_spikes )
    {
      DSSpikeEvent se;

      se.set_multiplicity( n_parent_spikes );
      kernel().event_delivery_manager.send( *this, se, lag );
    }
  }
}

void
nest::mip_generator::event_hook( DSSpikeEvent& e )
{
  /*
     We temporarily set the spike multiplicity here to the number of
     spikes selected by the copy process. After spike delivery, the
     multiplicity is reset to the number of parent spikes, so that this
     value is available for delivery to the next target.

     This is thread-safe because mip_generator is replicated on each thread.
   */

  RngPtr rng = get_vp_specific_rng( get_thread() );
  const unsigned long n_parent_spikes = e.get_multiplicity();

  // TODO: draw n_spikes from binomial distribution
  unsigned long n_spikes = 0;
  for ( unsigned long n = 0; n < n_parent_spikes; n++ )
  {
    if ( rng->drand() < P_.p_copy_ )
    {
      n_spikes++;
    }
  }

  if ( n_spikes > 0 )
  {
    e.set_multiplicity( n_spikes );
    e.get_receiver().handle( e );
  }

  e.set_multiplicity( n_parent_spikes );
}


/* ----------------------------------------------------------------
 * Other functions
 * ---------------------------------------------------------------- */
void
nest::mip_generator::set_data_from_stimulation_backend( std::vector< double >& input_param )
{
  Parameters_ ptmp = P_; // temporary copy in case of errors

  // For the input backend
  if ( not input_param.empty() )
  {
    if ( input_param.size() != 2 )
    {
      throw BadParameterValue( "The size of the data for the mip_generator needs to be 2 [rate, p_copy]." );
    }
    else
    {
      DictionaryDatum d = DictionaryDatum( new Dictionary );
      ( *d )[ names::rate ] = DoubleDatum( input_param[ 0 ] );
      ( *d )[ names::p_copy ] = DoubleDatum( input_param[ 1 ] );
      ptmp.set( d, this );
    }
  }

  // if we get here, temporary contains consistent set of properties
  P_ = ptmp;
}<|MERGE_RESOLUTION|>--- conflicted
+++ resolved
@@ -119,12 +119,6 @@
 void
 nest::mip_generator::update( Time const& T, const long from, const long to )
 {
-<<<<<<< HEAD
-  assert( to >= 0 and static_cast< long >( from ) < kernel().connection_manager.get_min_delay() );
-  assert( from < to );
-
-=======
->>>>>>> 2ab766fd
   for ( long lag = from; lag < to; ++lag )
   {
     if ( not StimulationDevice::is_active( T ) or P_.rate_ <= 0 )
