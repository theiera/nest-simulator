--- conflicted
+++ resolved
@@ -172,16 +172,9 @@
   thread t,
   const CommonSynapseProperties& )
 {
-<<<<<<< HEAD
-  const double t_spike = e.get_stamp().get_ms();
-  const double h = t_spike - t_lastspike_;
-  Node* target = get_target( t );
-
-  // propagation t_lastspike_ -> t_spike, t_lastspike_ = 0 initially, p_ = 1
-=======
   // propagation t_lastspike -> t_spike, t_lastspike_ = 0 initially, p_ = 1
-  const double h = e.get_stamp().get_ms() - t_lastspike;
->>>>>>> 58fd190f
+  double t_spike = e.get_stamp().get_ms();
+  const double h =  t_spike - t_lastspike_;
   p_ = 1 - ( 1 - p_ ) * std::exp( -h / tau_P_ );
 
   // send the spike to the target
