/*
 *  parrot_neuron.cpp
 *
 *  This file is part of NEST.
 *
 *  Copyright (C) 2004 The NEST Initiative
 *
 *  NEST is free software: you can redistribute it and/or modify
 *  it under the terms of the GNU General Public License as published by
 *  the Free Software Foundation, either version 2 of the License, or
 *  (at your option) any later version.
 *
 *  NEST is distributed in the hope that it will be useful,
 *  but WITHOUT ANY WARRANTY; without even the implied warranty of
 *  MERCHANTABILITY or FITNESS FOR A PARTICULAR PURPOSE.  See the
 *  GNU General Public License for more details.
 *
 *  You should have received a copy of the GNU General Public License
 *  along with NEST.  If not, see <http://www.gnu.org/licenses/>.
 *
 */


#include "parrot_neuron.h"

// Includes from libnestutil:
#include "numerics.h"

// Includes from nestkernel:
#include "event_delivery_manager_impl.h"
#include "exceptions.h"
#include "kernel_manager.h"

// Includes from sli:
#include "dictutils.h"

namespace nest
{

parrot_neuron::parrot_neuron()
  : ArchivingNode()
{
}

void
parrot_neuron::init_buffers_()
{
  B_.n_spikes_.clear(); // includes resize
  ArchivingNode::clear_history();
}

void
parrot_neuron::update( Time const& origin, const long from, const long to )
{
<<<<<<< HEAD
  assert( to >= 0 and static_cast< delay >( from ) < kernel().connection_manager.get_min_delay() );
  assert( from < to );

=======
>>>>>>> b9514cce
  for ( long lag = from; lag < to; ++lag )
  {
    const unsigned long current_spikes_n = static_cast< unsigned long >( B_.n_spikes_.get_value( lag ) );
    if ( current_spikes_n > 0 )
    {
      // create a new SpikeEvent, set its multiplicity and send it
      SpikeEvent se;
      se.set_multiplicity( current_spikes_n );
      kernel().event_delivery_manager.send( *this, se, lag );

      // set the spike times, respecting the multiplicity
      for ( unsigned long i = 0; i < current_spikes_n; i++ )
      {
        set_spiketime( Time::step( origin.get_steps() + lag + 1 ) );
      }
    }
  }
}

void
parrot_neuron::get_status( DictionaryDatum& d ) const
{
  ArchivingNode::get_status( d );
}

void
parrot_neuron::set_status( const DictionaryDatum& d )
{
  ArchivingNode::set_status( d );
}

void
parrot_neuron::handle( SpikeEvent& e )
{
  // Repeat only spikes incoming on port 0, port 1 will be ignored
  if ( 0 == e.get_rport() )
  {
    B_.n_spikes_.add_value( e.get_rel_delivery_steps( kernel().simulation_manager.get_slice_origin() ),
      static_cast< double >( e.get_multiplicity() ) );
  }
}

} // namespace<|MERGE_RESOLUTION|>--- conflicted
+++ resolved
@@ -52,12 +52,6 @@
 void
 parrot_neuron::update( Time const& origin, const long from, const long to )
 {
-<<<<<<< HEAD
-  assert( to >= 0 and static_cast< delay >( from ) < kernel().connection_manager.get_min_delay() );
-  assert( from < to );
-
-=======
->>>>>>> b9514cce
   for ( long lag = from; lag < to; ++lag )
   {
     const unsigned long current_spikes_n = static_cast< unsigned long >( B_.n_spikes_.get_value( lag ) );
