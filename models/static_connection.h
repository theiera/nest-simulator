--- conflicted
+++ resolved
@@ -144,15 +144,10 @@
   };
 
   void
-<<<<<<< HEAD
-  check_connection( Node& s, Node& t, rport receptor_type, const CommonPropertiesType& )
-=======
   check_connection( Node& s,
     Node& t,
     rport receptor_type,
-    double_t,
     const CommonPropertiesType& )
->>>>>>> e0a071fc
   {
     ConnTestDummyNode dummy_target;
     ConnectionBase::check_connection_( dummy_target, s, t, receptor_type );
