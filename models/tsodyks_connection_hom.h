--- conflicted
+++ resolved
@@ -195,14 +195,9 @@
    * \param e The event to send
    * \param cp Common properties to all synapses (empty).
    */
-<<<<<<< HEAD
-  void send( Event& e, thread t, const TsodyksHomCommonProperties& cp );
-=======
   void send( Event& e,
     thread t,
-    double t_lastspike,
     const TsodyksHomCommonProperties& cp );
->>>>>>> 1fd378f8
 
   class ConnTestDummyNode : public ConnTestDummyNodeBase
   {
@@ -221,10 +216,6 @@
   check_connection( Node& s,
     Node& t,
     rport receptor_type,
-<<<<<<< HEAD
-=======
-    double,
->>>>>>> 1fd378f8
     const CommonPropertiesType& )
   {
     ConnTestDummyNode dummy_target;
@@ -244,10 +235,7 @@
   double x_; //!< amount of resources in recovered state
   double y_; //!< amount of resources in active state
   double u_; //!< actual probability of release
-<<<<<<< HEAD
   double t_lastspike_;
-=======
->>>>>>> 1fd378f8
 };
 
 
@@ -260,17 +248,10 @@
 inline void
 TsodyksConnectionHom< targetidentifierT >::send( Event& e,
   thread t,
-<<<<<<< HEAD
   const TsodyksHomCommonProperties& cp )
 {
   const double t_spike = e.get_stamp().get_ms();
   const double h = t_spike - t_lastspike_;
-=======
-  double t_lastspike,
-  const TsodyksHomCommonProperties& cp )
-{
-  double h = e.get_stamp().get_ms() - t_lastspike;
->>>>>>> 1fd378f8
 
   // t_lastspike_ = 0 initially
   // this has no influence on the dynamics, IF y = z = 0 initially
