--- conflicted
+++ resolved
@@ -324,12 +324,6 @@
 void
 iaf_psc_alpha_multisynapse::update( Time const& origin, const long from, const long to )
 {
-<<<<<<< HEAD
-  assert( to >= 0 and ( long ) from < kernel().connection_manager.get_min_delay() );
-  assert( from < to );
-
-=======
->>>>>>> 2ab766fd
   for ( long lag = from; lag < to; ++lag )
   {
     if ( S_.refractory_steps_ == 0 )
