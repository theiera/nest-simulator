--- conflicted
+++ resolved
@@ -28,11 +28,8 @@
 #include <cmath>
 
 // Includes from libnestutil:
-<<<<<<< HEAD
 #include "beta_normalization_factor.h"
-=======
 #include "dict_util.h"
->>>>>>> 9404d57a
 
 // Includes from nestkernel:
 #include "kernel_manager.h"
