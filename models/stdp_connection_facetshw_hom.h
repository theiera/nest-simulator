--- conflicted
+++ resolved
@@ -321,13 +321,9 @@
   bool init_flag_;
   long_t synapse_id_;
   double_t next_readout_time_;
-<<<<<<< HEAD
-  uint_t discrete_weight_; // TODO: TP: only needed in send, move to common properties or "static"?
-  double_t t_lastspike_;
-=======
   uint_t discrete_weight_; // TODO: TP: only needed in send, move to common
                            // properties or "static"?
->>>>>>> e0a071fc
+  double_t t_lastspike_;
 };
 
 template < typename targetidentifierT >
