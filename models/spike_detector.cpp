/*
 *  spike_detector.cpp
 *
 *  This file is part of NEST.
 *
 *  Copyright (C) 2004 The NEST Initiative
 *
 *  NEST is free software: you can redistribute it and/or modify
 *  it under the terms of the GNU General Public License as published by
 *  the Free Software Foundation, either version 2 of the License, or
 *  (at your option) any later version.
 *
 *  NEST is distributed in the hope that it will be useful,
 *  but WITHOUT ANY WARRANTY; without even the implied warranty of
 *  MERCHANTABILITY or FITNESS FOR A PARTICULAR PURPOSE.  See the
 *  GNU General Public License for more details.
 *
 *  You should have received a copy of the GNU General Public License
 *  along with NEST.  If not, see <http://www.gnu.org/licenses/>.
 *
 */

#include "spike_detector.h"

// C++ includes:
#include <numeric>

// Includes from libnestutil:
#include "compose.hpp"
#include "logging.h"

// Includes from nestkernel:
#include "event_delivery_manager_impl.h"
#include "kernel_manager.h"
#include "sibling_container.h"

// Includes from sli:
#include "arraydatum.h"
#include "dict.h"
#include "dictutils.h"
#include "doubledatum.h"
#include "integerdatum.h"

nest::spike_detector::spike_detector()
  : RecordingDevice()
{
}

nest::spike_detector::spike_detector( const spike_detector& n )
  : RecordingDevice( n )
{
}

void
nest::spike_detector::init_state_( const Node& )
{
  init_buffers_();
}

void
nest::spike_detector::init_buffers_()
{
  std::vector< std::vector< Event* > > tmp( 2, std::vector< Event* >() );
  B_.spikes_.swap( tmp );
}

void
nest::spike_detector::calibrate()
{
  RecordingDevice::calibrate();
  RecordingDevice::enroll(RecordingBackend::NO_DOUBLE_VALUE_NAMES,
			  RecordingBackend::NO_LONG_VALUE_NAMES);
}

void
nest::spike_detector::update( Time const&, const long, const long )
{
<<<<<<< HEAD
=======
  for ( std::vector< Event* >::iterator e =
          B_.spikes_[ kernel().event_delivery_manager.read_toggle() ].begin();
        e != B_.spikes_[ kernel().event_delivery_manager.read_toggle() ].end();
        ++e )
  {
    assert( *e != 0 );

    RecordingDevice::write( **e, RecordingBackend::NO_DOUBLE_VALUES, RecordingBackend::NO_LONG_VALUES );
    delete *e;
  }

  // do not use swap here to clear, since we want to keep the reserved()
  // memory for the next round
  B_.spikes_[ kernel().event_delivery_manager.read_toggle() ].clear();
>>>>>>> b3ddee72
}

nest::RecordingDevice::Type
nest::spike_detector::get_type() const
{
  return RecordingDevice::SPIKE_DETECTOR;
}

void
nest::spike_detector::get_status( DictionaryDatum& d ) const
{
  // get the data from the device
  RecordingDevice::get_status( d );

  // if we are the device on thread 0, also get the data from the
  // siblings on other threads
  if ( get_thread() == 0 )
  {
    const SiblingContainer* siblings =
      kernel().node_manager.get_thread_siblings( get_gid() );
    std::vector< Node* >::const_iterator sibling;
    for ( sibling = siblings->begin() + 1; sibling != siblings->end();
          ++sibling )
    {
      ( *sibling )->get_status( d );
    }
  }
}

void
nest::spike_detector::set_status( const DictionaryDatum& d )
{
  RecordingDevice::set_status( d );
}

void
nest::spike_detector::handle( SpikeEvent& e )
{
  // accept spikes only if detector was active when spike was
  // emitted
  if ( is_active( e.get_stamp() ) )
  {
    assert( e.get_multiplicity() > 0 );

    for ( int i = 0; i < e.get_multiplicity(); ++i )
    {
      RecordingDevice::write( e );
      // We store the complete events
      //Event* event = e.clone();
      //B_.spikes_[ dest_buffer ].push_back( event );
    }
  }
}<|MERGE_RESOLUTION|>--- conflicted
+++ resolved
@@ -75,23 +75,6 @@
 void
 nest::spike_detector::update( Time const&, const long, const long )
 {
-<<<<<<< HEAD
-=======
-  for ( std::vector< Event* >::iterator e =
-          B_.spikes_[ kernel().event_delivery_manager.read_toggle() ].begin();
-        e != B_.spikes_[ kernel().event_delivery_manager.read_toggle() ].end();
-        ++e )
-  {
-    assert( *e != 0 );
-
-    RecordingDevice::write( **e, RecordingBackend::NO_DOUBLE_VALUES, RecordingBackend::NO_LONG_VALUES );
-    delete *e;
-  }
-
-  // do not use swap here to clear, since we want to keep the reserved()
-  // memory for the next round
-  B_.spikes_[ kernel().event_delivery_manager.read_toggle() ].clear();
->>>>>>> b3ddee72
 }
 
 nest::RecordingDevice::Type
@@ -138,10 +121,8 @@
 
     for ( int i = 0; i < e.get_multiplicity(); ++i )
     {
-      RecordingDevice::write( e );
-      // We store the complete events
-      //Event* event = e.clone();
-      //B_.spikes_[ dest_buffer ].push_back( event );
+       RecordingDevice::write( e, RecordingBackend::NO_DOUBLE_VALUES,
+         RecordingBackend::NO_LONG_VALUES );
     }
   }
 }